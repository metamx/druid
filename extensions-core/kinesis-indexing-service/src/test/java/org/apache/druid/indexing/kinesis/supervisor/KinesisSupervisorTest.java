--- conflicted
+++ resolved
@@ -229,13 +229,8 @@
     Capture<KinesisIndexTask> captured = Capture.newInstance();
     EasyMock.expect(taskMaster.getTaskQueue()).andReturn(Optional.of(taskQueue)).anyTimes();
     EasyMock.expect(taskMaster.getTaskRunner()).andReturn(Optional.of(taskRunner)).anyTimes();
-<<<<<<< HEAD
-    EasyMock.expect(taskStorage.getActiveTasks()).andReturn(ImmutableList.of()).anyTimes();
+    EasyMock.expect(taskStorage.getActiveTasksByDatasource(DATASOURCE)).andReturn(ImmutableList.of()).anyTimes();
     EasyMock.expect(indexerMetadataStorageCoordinator.retrieveDataSourceMetadata(DATASOURCE)).andReturn(
-=======
-    EasyMock.expect(taskStorage.getActiveTasksByDatasource(DATASOURCE)).andReturn(ImmutableList.of()).anyTimes();
-    EasyMock.expect(indexerMetadataStorageCoordinator.getDataSourceMetadata(DATASOURCE)).andReturn(
->>>>>>> 517c1463
         new KinesisDataSourceMetadata(
             null
         )
@@ -301,18 +296,11 @@
     Capture<KinesisIndexTask> captured = Capture.newInstance(CaptureType.ALL);
     EasyMock.expect(taskMaster.getTaskQueue()).andReturn(Optional.of(taskQueue)).anyTimes();
     EasyMock.expect(taskMaster.getTaskRunner()).andReturn(Optional.absent()).anyTimes();
-<<<<<<< HEAD
-    EasyMock.expect(taskStorage.getActiveTasks()).andReturn(ImmutableList.of()).anyTimes();
+    EasyMock.expect(taskStorage.getActiveTasksByDatasource(DATASOURCE)).andReturn(ImmutableList.of()).anyTimes();
     EasyMock
         .expect(indexerMetadataStorageCoordinator.retrieveDataSourceMetadata(DATASOURCE))
         .andReturn(new KinesisDataSourceMetadata(null))
         .anyTimes();
-=======
-    EasyMock.expect(taskStorage.getActiveTasksByDatasource(DATASOURCE)).andReturn(ImmutableList.of()).anyTimes();
-    EasyMock.expect(indexerMetadataStorageCoordinator.getDataSourceMetadata(DATASOURCE)).andReturn(
-        new KinesisDataSourceMetadata(null)
-    ).anyTimes();
->>>>>>> 517c1463
     EasyMock.expect(taskQueue.add(EasyMock.capture(captured))).andReturn(true).times(2);
     replayAll();
 
@@ -367,13 +355,8 @@
     Capture<KinesisIndexTask> captured = Capture.newInstance(CaptureType.ALL);
     EasyMock.expect(taskMaster.getTaskQueue()).andReturn(Optional.of(taskQueue)).anyTimes();
     EasyMock.expect(taskMaster.getTaskRunner()).andReturn(Optional.absent()).anyTimes();
-<<<<<<< HEAD
-    EasyMock.expect(taskStorage.getActiveTasks()).andReturn(ImmutableList.of()).anyTimes();
+    EasyMock.expect(taskStorage.getActiveTasksByDatasource(DATASOURCE)).andReturn(ImmutableList.of()).anyTimes();
     EasyMock.expect(indexerMetadataStorageCoordinator.retrieveDataSourceMetadata(DATASOURCE)).andReturn(
-=======
-    EasyMock.expect(taskStorage.getActiveTasksByDatasource(DATASOURCE)).andReturn(ImmutableList.of()).anyTimes();
-    EasyMock.expect(indexerMetadataStorageCoordinator.getDataSourceMetadata(DATASOURCE)).andReturn(
->>>>>>> 517c1463
         new KinesisDataSourceMetadata(
             null
         )
@@ -449,13 +432,8 @@
     Capture<KinesisIndexTask> captured = Capture.newInstance(CaptureType.ALL);
     EasyMock.expect(taskMaster.getTaskQueue()).andReturn(Optional.of(taskQueue)).anyTimes();
     EasyMock.expect(taskMaster.getTaskRunner()).andReturn(Optional.absent()).anyTimes();
-<<<<<<< HEAD
-    EasyMock.expect(taskStorage.getActiveTasks()).andReturn(ImmutableList.of()).anyTimes();
+    EasyMock.expect(taskStorage.getActiveTasksByDatasource(DATASOURCE)).andReturn(ImmutableList.of()).anyTimes();
     EasyMock.expect(indexerMetadataStorageCoordinator.retrieveDataSourceMetadata(DATASOURCE)).andReturn(
-=======
-    EasyMock.expect(taskStorage.getActiveTasksByDatasource(DATASOURCE)).andReturn(ImmutableList.of()).anyTimes();
-    EasyMock.expect(indexerMetadataStorageCoordinator.getDataSourceMetadata(DATASOURCE)).andReturn(
->>>>>>> 517c1463
         new KinesisDataSourceMetadata(
             null
         )
@@ -506,13 +484,8 @@
     Capture<KinesisIndexTask> captured = Capture.newInstance(CaptureType.ALL);
     EasyMock.expect(taskMaster.getTaskQueue()).andReturn(Optional.of(taskQueue)).anyTimes();
     EasyMock.expect(taskMaster.getTaskRunner()).andReturn(Optional.absent()).anyTimes();
-<<<<<<< HEAD
-    EasyMock.expect(taskStorage.getActiveTasks()).andReturn(ImmutableList.of()).anyTimes();
+    EasyMock.expect(taskStorage.getActiveTasksByDatasource(DATASOURCE)).andReturn(ImmutableList.of()).anyTimes();
     EasyMock.expect(indexerMetadataStorageCoordinator.retrieveDataSourceMetadata(DATASOURCE)).andReturn(
-=======
-    EasyMock.expect(taskStorage.getActiveTasksByDatasource(DATASOURCE)).andReturn(ImmutableList.of()).anyTimes();
-    EasyMock.expect(indexerMetadataStorageCoordinator.getDataSourceMetadata(DATASOURCE)).andReturn(
->>>>>>> 517c1463
         new KinesisDataSourceMetadata(
             null
         )
@@ -570,13 +543,8 @@
     Capture<KinesisIndexTask> captured = Capture.newInstance();
     EasyMock.expect(taskMaster.getTaskQueue()).andReturn(Optional.of(taskQueue)).anyTimes();
     EasyMock.expect(taskMaster.getTaskRunner()).andReturn(Optional.absent()).anyTimes();
-<<<<<<< HEAD
-    EasyMock.expect(taskStorage.getActiveTasks()).andReturn(ImmutableList.of()).anyTimes();
+    EasyMock.expect(taskStorage.getActiveTasksByDatasource(DATASOURCE)).andReturn(ImmutableList.of()).anyTimes();
     EasyMock.expect(indexerMetadataStorageCoordinator.retrieveDataSourceMetadata(DATASOURCE)).andReturn(
-=======
-    EasyMock.expect(taskStorage.getActiveTasksByDatasource(DATASOURCE)).andReturn(ImmutableList.of()).anyTimes();
-    EasyMock.expect(indexerMetadataStorageCoordinator.getDataSourceMetadata(DATASOURCE)).andReturn(
->>>>>>> 517c1463
         new KinesisDataSourceMetadata(
             new SeekableStreamStartSequenceNumbers<>(
                 STREAM,
@@ -628,13 +596,8 @@
 
 
     EasyMock.expect(taskMaster.getTaskRunner()).andReturn(Optional.absent()).anyTimes();
-<<<<<<< HEAD
-    EasyMock.expect(taskStorage.getActiveTasks()).andReturn(ImmutableList.of()).anyTimes();
+    EasyMock.expect(taskStorage.getActiveTasksByDatasource(DATASOURCE)).andReturn(ImmutableList.of()).anyTimes();
     EasyMock.expect(indexerMetadataStorageCoordinator.retrieveDataSourceMetadata(DATASOURCE)).andReturn(
-=======
-    EasyMock.expect(taskStorage.getActiveTasksByDatasource(DATASOURCE)).andReturn(ImmutableList.of()).anyTimes();
-    EasyMock.expect(indexerMetadataStorageCoordinator.getDataSourceMetadata(DATASOURCE)).andReturn(
->>>>>>> 517c1463
         new KinesisDataSourceMetadata(
             new SeekableStreamStartSequenceNumbers<>(
                 STREAM,
@@ -1231,13 +1194,8 @@
     EasyMock.expect(taskMaster.getTaskQueue()).andReturn(Optional.of(taskQueue)).anyTimes();
     EasyMock.expect(taskMaster.getTaskRunner()).andReturn(Optional.of(taskRunner)).anyTimes();
     EasyMock.expect(taskRunner.getRunningTasks()).andReturn(Collections.EMPTY_LIST).anyTimes();
-<<<<<<< HEAD
-    EasyMock.expect(taskStorage.getActiveTasks()).andReturn(ImmutableList.of()).anyTimes();
+    EasyMock.expect(taskStorage.getActiveTasksByDatasource(DATASOURCE)).andReturn(ImmutableList.of()).anyTimes();
     EasyMock.expect(indexerMetadataStorageCoordinator.retrieveDataSourceMetadata(DATASOURCE)).andReturn(
-=======
-    EasyMock.expect(taskStorage.getActiveTasksByDatasource(DATASOURCE)).andReturn(ImmutableList.of()).anyTimes();
-    EasyMock.expect(indexerMetadataStorageCoordinator.getDataSourceMetadata(DATASOURCE)).andReturn(
->>>>>>> 517c1463
         new KinesisDataSourceMetadata(null)
     ).anyTimes();
     EasyMock.expect(taskQueue.add(EasyMock.capture(firstTasks))).andReturn(true).times(4);
@@ -1855,13 +1813,8 @@
     EasyMock.expect(taskMaster.getTaskQueue()).andReturn(Optional.of(taskQueue)).anyTimes();
     EasyMock.expect(taskMaster.getTaskRunner()).andReturn(Optional.of(taskRunner)).anyTimes();
     EasyMock.expect(taskRunner.getRunningTasks()).andReturn(Collections.EMPTY_LIST).anyTimes();
-<<<<<<< HEAD
-    EasyMock.expect(taskStorage.getActiveTasks()).andReturn(ImmutableList.of()).anyTimes();
+    EasyMock.expect(taskStorage.getActiveTasksByDatasource(DATASOURCE)).andReturn(ImmutableList.of()).anyTimes();
     EasyMock.expect(indexerMetadataStorageCoordinator.retrieveDataSourceMetadata(DATASOURCE)).andReturn(
-=======
-    EasyMock.expect(taskStorage.getActiveTasksByDatasource(DATASOURCE)).andReturn(ImmutableList.of()).anyTimes();
-    EasyMock.expect(indexerMetadataStorageCoordinator.getDataSourceMetadata(DATASOURCE)).andReturn(
->>>>>>> 517c1463
         new KinesisDataSourceMetadata(
             null
         )
@@ -1942,13 +1895,8 @@
     EasyMock.expect(taskMaster.getTaskQueue()).andReturn(Optional.of(taskQueue)).anyTimes();
     EasyMock.expect(taskMaster.getTaskRunner()).andReturn(Optional.of(taskRunner)).anyTimes();
     EasyMock.expect(taskRunner.getRunningTasks()).andReturn(Collections.EMPTY_LIST).anyTimes();
-<<<<<<< HEAD
-    EasyMock.expect(taskStorage.getActiveTasks()).andReturn(ImmutableList.of()).anyTimes();
+    EasyMock.expect(taskStorage.getActiveTasksByDatasource(DATASOURCE)).andReturn(ImmutableList.of()).anyTimes();
     EasyMock.expect(indexerMetadataStorageCoordinator.retrieveDataSourceMetadata(DATASOURCE)).andReturn(
-=======
-    EasyMock.expect(taskStorage.getActiveTasksByDatasource(DATASOURCE)).andReturn(ImmutableList.of()).anyTimes();
-    EasyMock.expect(indexerMetadataStorageCoordinator.getDataSourceMetadata(DATASOURCE)).andReturn(
->>>>>>> 517c1463
         new KinesisDataSourceMetadata(
             null
         )
@@ -2055,13 +2003,8 @@
     EasyMock.expect(taskMaster.getTaskQueue()).andReturn(Optional.of(taskQueue)).anyTimes();
     EasyMock.expect(taskMaster.getTaskRunner()).andReturn(Optional.of(taskRunner)).anyTimes();
     EasyMock.expect(taskRunner.getRunningTasks()).andReturn(Collections.EMPTY_LIST).anyTimes();
-<<<<<<< HEAD
-    EasyMock.expect(taskStorage.getActiveTasks()).andReturn(ImmutableList.of()).anyTimes();
+    EasyMock.expect(taskStorage.getActiveTasksByDatasource(DATASOURCE)).andReturn(ImmutableList.of()).anyTimes();
     EasyMock.expect(indexerMetadataStorageCoordinator.retrieveDataSourceMetadata(DATASOURCE)).andReturn(
-=======
-    EasyMock.expect(taskStorage.getActiveTasksByDatasource(DATASOURCE)).andReturn(ImmutableList.of()).anyTimes();
-    EasyMock.expect(indexerMetadataStorageCoordinator.getDataSourceMetadata(DATASOURCE)).andReturn(
->>>>>>> 517c1463
         new KinesisDataSourceMetadata(
             null
         )
@@ -2530,57 +2473,56 @@
 
     EasyMock.reset(indexerMetadataStorageCoordinator);
     // unknown DataSourceMetadata in metadata store
-<<<<<<< HEAD
     EasyMock
         .expect(indexerMetadataStorageCoordinator.retrieveDataSourceMetadata(DATASOURCE))
         .andReturn(
             new KinesisDataSourceMetadata(
-                new SeekableStreamEndSequenceNumbers<>(STREAM, ImmutableMap.of("1", "100", "2", "200"))
+                new SeekableStreamEndSequenceNumbers<>(STREAM, ImmutableMap.of(SHARD_ID1, "100", SHARD_ID2, "200"))
             )
         )
-        .times(4);
-=======
-    EasyMock.expect(indexerMetadataStorageCoordinator.getDataSourceMetadata(DATASOURCE))
-            .andReturn(
-                new KinesisDataSourceMetadata(
-                    new SeekableStreamEndSequenceNumbers<>(STREAM, ImmutableMap.of(SHARD_ID1, "100", SHARD_ID2, "200"))
-                )
-            ).times(2);
+        .times(2);
 
     // Since shard 2 was in metadata before but is not in the list of shards returned by the record supplier,
     // it gets deleted from metadata (it is an expired shard)
-    EasyMock.expect(
-        indexerMetadataStorageCoordinator.resetDataSourceMetadata(
-            DATASOURCE,
-            new KinesisDataSourceMetadata(
-                new SeekableStreamEndSequenceNumbers<>(
-                    STREAM,
-                    ImmutableMap.of(SHARD_ID1, "100", SHARD_ID2, KinesisSequenceNumber.EXPIRED_MARKER)
+    EasyMock
+        .expect(
+            indexerMetadataStorageCoordinator.resetDataSourceMetadata(
+                DATASOURCE,
+                new KinesisDataSourceMetadata(
+                    new SeekableStreamEndSequenceNumbers<>(
+                        STREAM,
+                        ImmutableMap.of(SHARD_ID1, "100", SHARD_ID2, KinesisSequenceNumber.EXPIRED_MARKER)
+                    )
                 )
             )
         )
-    ).andReturn(true).times(1);
-
->>>>>>> 517c1463
+        .andReturn(true)
+        .times(1);
+
     // getOffsetFromStorageForPartition() throws an exception when the offsets are automatically reset.
     // Since getOffsetFromStorageForPartition() is called per partition, all partitions can't be reset at the same time.
     // Instead, subsequent partitions will be reset in the following supervisor runs.
-    EasyMock.expect(
-        indexerMetadataStorageCoordinator.resetDataSourceMetadata(
-            DATASOURCE,
-            new KinesisDataSourceMetadata(
-                // Only one partition is reset in a single supervisor run.
-                new SeekableStreamEndSequenceNumbers<>(STREAM, ImmutableMap.of())
+    EasyMock
+        .expect(
+            indexerMetadataStorageCoordinator.resetDataSourceMetadata(
+                DATASOURCE,
+                new KinesisDataSourceMetadata(
+                    // Only one partition is reset in a single supervisor run.
+                    new SeekableStreamEndSequenceNumbers<>(STREAM, ImmutableMap.of())
+                )
             )
         )
-    ).andReturn(true).times(1);
-
-    EasyMock.expect(indexerMetadataStorageCoordinator.getDataSourceMetadata(DATASOURCE))
-            .andReturn(
-                new KinesisDataSourceMetadata(
-                    new SeekableStreamEndSequenceNumbers<>(STREAM, ImmutableMap.of(SHARD_ID1, "100"))
-                )
-            ).times(2);
+        .andReturn(true)
+        .times(1);
+
+    EasyMock
+        .expect(indexerMetadataStorageCoordinator.retrieveDataSourceMetadata(DATASOURCE))
+        .andReturn(
+            new KinesisDataSourceMetadata(
+                new SeekableStreamEndSequenceNumbers<>(STREAM, ImmutableMap.of(SHARD_ID1, "100"))
+            )
+        )
+        .times(2);
 
     replayAll();
 
@@ -3190,131 +3132,18 @@
     Assert.assertEquals(ISE.class, serviceEmitter.getExceptionClass());
   }
 
-<<<<<<< HEAD
-  @Test(timeout = 60_000L)
-  public void testCheckpointWithNullTaskGroupId() throws InterruptedException
-  {
-    supervisor = getTestableSupervisor(1, 3, true, "PT1S", null, null, false);
-    supervisor.getStateManager().markRunFinished();
-
-    //not adding any events
-    final KinesisIndexTask id1 = createKinesisIndexTask(
-        "id1",
-        DATASOURCE,
-        0,
-        new SeekableStreamStartSequenceNumbers<>("stream", ImmutableMap.of(SHARD_ID1, "0"), ImmutableSet.of()),
-        new SeekableStreamEndSequenceNumbers<>(
-            "stream",
-            ImmutableMap.of(SHARD_ID1, KinesisSequenceNumber.NO_END_SEQUENCE_NUMBER)
-        ),
-        null,
-        null
-    );
-
-    final Task id2 = createKinesisIndexTask(
-        "id2",
-        DATASOURCE,
-        0,
-        new SeekableStreamStartSequenceNumbers<>("stream", ImmutableMap.of(SHARD_ID1, "0"), ImmutableSet.of(SHARD_ID1)),
-        new SeekableStreamEndSequenceNumbers<>(
-            "stream",
-            ImmutableMap.of(SHARD_ID1, KinesisSequenceNumber.NO_END_SEQUENCE_NUMBER)
-        ),
-        null,
-        null
-    );
-
-    final Task id3 = createKinesisIndexTask(
-        "id3",
-        DATASOURCE,
-        0,
-        new SeekableStreamStartSequenceNumbers<>("stream", ImmutableMap.of(SHARD_ID1, "0"), ImmutableSet.of(SHARD_ID1)),
-        new SeekableStreamEndSequenceNumbers<>(
-            "stream",
-            ImmutableMap.of(SHARD_ID1, KinesisSequenceNumber.NO_END_SEQUENCE_NUMBER)
-        ),
-        null,
-        null
-    );
-
-    EasyMock.expect(supervisorRecordSupplier.getPartitionIds(STREAM)).andReturn(Collections.emptySet()).anyTimes();
+  @Test
+  public void testSuspendedNoRunningTasks() throws Exception
+  {
+    supervisor = getTestableSupervisor(1, 1, true, "PT1H", null, null, true);
+
+    EasyMock.expect(supervisorRecordSupplier.getPartitionIds(EasyMock.anyObject()))
+            .andReturn(Collections.emptySet())
+            .anyTimes();
     EasyMock.expect(taskMaster.getTaskQueue()).andReturn(Optional.of(taskQueue)).anyTimes();
     EasyMock.expect(taskMaster.getTaskRunner()).andReturn(Optional.of(taskRunner)).anyTimes();
-    EasyMock.expect(taskStorage.getActiveTasks()).andReturn(ImmutableList.of(id1, id2, id3)).anyTimes();
-    EasyMock.expect(taskStorage.getStatus("id1")).andReturn(Optional.of(TaskStatus.running("id1"))).anyTimes();
-    EasyMock.expect(taskStorage.getStatus("id2")).andReturn(Optional.of(TaskStatus.running("id2"))).anyTimes();
-    EasyMock.expect(taskStorage.getStatus("id3")).andReturn(Optional.of(TaskStatus.running("id3"))).anyTimes();
-    EasyMock.expect(taskStorage.getTask("id1")).andReturn(Optional.of(id1)).anyTimes();
-    EasyMock.expect(taskStorage.getTask("id2")).andReturn(Optional.of(id2)).anyTimes();
-    EasyMock.expect(taskStorage.getTask("id3")).andReturn(Optional.of(id3)).anyTimes();
-    EasyMock.expect(
-        indexerMetadataStorageCoordinator.retrieveDataSourceMetadata(DATASOURCE)).andReturn(new KinesisDataSourceMetadata(
-        null)
-    ).anyTimes();
-    taskRunner.registerListener(EasyMock.anyObject(TaskRunnerListener.class), EasyMock.anyObject(Executor.class));
-    EasyMock.expect(taskClient.getStatusAsync(EasyMock.anyString()))
-            .andReturn(Futures.immediateFuture(SeekableStreamIndexTaskRunner.Status.READING))
-            .anyTimes();
-    final TreeMap<Integer, Map<String, String>> checkpoints = new TreeMap<>();
-    checkpoints.put(0, ImmutableMap.of(SHARD_ID1, "0"));
-    EasyMock.expect(taskClient.getCheckpointsAsync(EasyMock.anyString(), EasyMock.anyBoolean()))
-            .andReturn(Futures.immediateFuture(checkpoints))
-            .times(3);
-    EasyMock.expect(taskClient.getStartTimeAsync(EasyMock.anyString()))
-            .andReturn(Futures.immediateFuture(DateTimes.nowUtc()))
-            .anyTimes();
-    EasyMock.expect(taskClient.pauseAsync(EasyMock.anyString()))
-            .andReturn(Futures.immediateFuture(ImmutableMap.of(SHARD_ID1, "10")))
-            .anyTimes();
-    EasyMock.expect(taskClient.setEndOffsetsAsync(
-        EasyMock.anyString(),
-        EasyMock.eq(ImmutableMap.of(SHARD_ID1, "10")),
-        EasyMock.anyBoolean()
-    ))
-            .andReturn(Futures.immediateFuture(true))
-            .anyTimes();
-
-    replayAll();
-
-    supervisor.start();
-
-    supervisor.runInternal();
-
-    supervisor.checkpoint(
-        null,
-        id1.getIOConfig().getBaseSequenceName(),
-        new KinesisDataSourceMetadata(
-            new SeekableStreamStartSequenceNumbers<>(STREAM, checkpoints.get(0), ImmutableSet.of())
-        )
-    );
-
-    while (supervisor.getNoticesQueueSize() > 0) {
-      Thread.sleep(100);
-    }
-
-    verifyAll();
-  }
-
-
-=======
->>>>>>> 517c1463
-  @Test
-  public void testSuspendedNoRunningTasks() throws Exception
-  {
-    supervisor = getTestableSupervisor(1, 1, true, "PT1H", null, null, true);
-
-    EasyMock.expect(supervisorRecordSupplier.getPartitionIds(EasyMock.anyObject()))
-            .andReturn(Collections.emptySet())
-            .anyTimes();
-    EasyMock.expect(taskMaster.getTaskQueue()).andReturn(Optional.of(taskQueue)).anyTimes();
-    EasyMock.expect(taskMaster.getTaskRunner()).andReturn(Optional.of(taskRunner)).anyTimes();
-<<<<<<< HEAD
-    EasyMock.expect(taskStorage.getActiveTasks()).andReturn(ImmutableList.of()).anyTimes();
+    EasyMock.expect(taskStorage.getActiveTasksByDatasource(DATASOURCE)).andReturn(ImmutableList.of()).anyTimes();
     EasyMock.expect(indexerMetadataStorageCoordinator.retrieveDataSourceMetadata(DATASOURCE)).andReturn(
-=======
-    EasyMock.expect(taskStorage.getActiveTasksByDatasource(DATASOURCE)).andReturn(ImmutableList.of()).anyTimes();
-    EasyMock.expect(indexerMetadataStorageCoordinator.getDataSourceMetadata(DATASOURCE)).andReturn(
->>>>>>> 517c1463
         new KinesisDataSourceMetadata(
             null
         )
@@ -3953,7 +3782,7 @@
     EasyMock.expect(taskClient.getStartTimeAsync(EasyMock.anyString()))
             .andReturn(Futures.immediateFuture(DateTimes.nowUtc()))
             .anyTimes();
-    EasyMock.expect(indexerMetadataStorageCoordinator.getDataSourceMetadata(DATASOURCE)).andReturn(
+    EasyMock.expect(indexerMetadataStorageCoordinator.retrieveDataSourceMetadata(DATASOURCE)).andReturn(
         new KinesisDataSourceMetadata(
             null
         )
@@ -4021,7 +3850,7 @@
     EasyMock.reset(supervisorRecordSupplier);
 
     // first task ran, its shard 0 has reached EOS
-    EasyMock.expect(indexerMetadataStorageCoordinator.getDataSourceMetadata(DATASOURCE)).andReturn(
+    EasyMock.expect(indexerMetadataStorageCoordinator.retrieveDataSourceMetadata(DATASOURCE)).andReturn(
         new KinesisDataSourceMetadata(
             new SeekableStreamEndSequenceNumbers<String, String>(
                 STREAM,
@@ -4179,7 +4008,7 @@
     EasyMock.reset(supervisorRecordSupplier);
 
     // second set of tasks ran, shard 0 has expired, but shard 1 and 2 have data
-    EasyMock.expect(indexerMetadataStorageCoordinator.getDataSourceMetadata(DATASOURCE)).andReturn(
+    EasyMock.expect(indexerMetadataStorageCoordinator.retrieveDataSourceMetadata(DATASOURCE)).andReturn(
         new KinesisDataSourceMetadata(
             new SeekableStreamEndSequenceNumbers<String, String>(
                 STREAM,
@@ -4390,7 +4219,7 @@
     EasyMock.expect(taskClient.getStartTimeAsync(EasyMock.anyString()))
             .andReturn(Futures.immediateFuture(DateTimes.nowUtc()))
             .anyTimes();
-    EasyMock.expect(indexerMetadataStorageCoordinator.getDataSourceMetadata(DATASOURCE)).andReturn(
+    EasyMock.expect(indexerMetadataStorageCoordinator.retrieveDataSourceMetadata(DATASOURCE)).andReturn(
         new KinesisDataSourceMetadata(
             null
         )
@@ -4466,7 +4295,7 @@
     EasyMock.reset(supervisorRecordSupplier);
 
     // first tasks ran, both shard 0 and shard 1 have reached EOS, merged into shard 2
-    EasyMock.expect(indexerMetadataStorageCoordinator.getDataSourceMetadata(DATASOURCE)).andReturn(
+    EasyMock.expect(indexerMetadataStorageCoordinator.retrieveDataSourceMetadata(DATASOURCE)).andReturn(
         new KinesisDataSourceMetadata(
             new SeekableStreamEndSequenceNumbers<String, String>(
                 STREAM,
@@ -4607,7 +4436,7 @@
     EasyMock.reset(supervisorRecordSupplier);
 
     // second set of tasks ran, shard 0 has expired, but shard 1 and 2 have data
-    EasyMock.expect(indexerMetadataStorageCoordinator.getDataSourceMetadata(DATASOURCE)).andReturn(
+    EasyMock.expect(indexerMetadataStorageCoordinator.retrieveDataSourceMetadata(DATASOURCE)).andReturn(
         new KinesisDataSourceMetadata(
             new SeekableStreamEndSequenceNumbers<String, String>(
                 STREAM,
