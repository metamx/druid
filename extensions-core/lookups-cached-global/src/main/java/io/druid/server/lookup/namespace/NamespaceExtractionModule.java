--- conflicted
+++ resolved
@@ -86,15 +86,6 @@
         .addBinding("onHeap")
         .to(OnHeapNamespaceExtractionCacheManager.class)
         .in(LazySingleton.class);
-<<<<<<< HEAD
-
-    PolyBind
-        .optionBinder(binder, Key.get(NamespaceExtractionCacheManager.class))
-        .addBinding("onHeap")
-        .to(OnHeapNamespaceExtractionCacheManager.class)
-        .in(LazySingleton.class);
-=======
->>>>>>> 976492c1
 
     PolyBind
         .optionBinder(binder, Key.get(NamespaceExtractionCacheManager.class))
