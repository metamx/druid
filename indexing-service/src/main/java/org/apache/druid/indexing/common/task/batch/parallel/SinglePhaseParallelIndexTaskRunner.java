--- conflicted
+++ resolved
@@ -429,12 +429,7 @@
           .flatMap(report -> report.getNewSegments().stream())
           .map(SegmentIdWithShardSpec::fromDataSegment)
           .collect(Collectors.toSet());
-<<<<<<< HEAD
-      if (usedSegmentChecker.findUsedSegments(segmentsIdentifiers).equals(segmentsToPublish)) {
-=======
-      if (usedSegmentChecker.findUsedSegments(segmentsIdentifiers)
-                            .equals(newSegments)) {
->>>>>>> 61f4abec
+      if (usedSegmentChecker.findUsedSegments(segmentsIdentifiers).equals(newSegments)) {
         log.info("Our segments really do exist, awaiting handoff.");
       } else {
         throw new ISE("Failed to publish segments[%s]", newSegments);
