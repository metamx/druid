--- conflicted
+++ resolved
@@ -102,16 +102,12 @@
 import java.util.stream.IntStream;
 import java.util.stream.StreamSupport;
 
-<<<<<<< HEAD
 /**
  * The client representation of this task is {@link ClientCompactionTaskQuery}. JSON
  * serialization fields of this class must correspond to those of {@link
  * ClientCompactionTaskQuery}.
  */
-public class CompactionTask extends AbstractTask
-=======
 public class CompactionTask extends AbstractBatchIndexTask
->>>>>>> 61f4abec
 {
   private static final Logger log = new Logger(CompactionTask.class);
   /**
