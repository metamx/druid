--- conflicted
+++ resolved
@@ -90,21 +90,12 @@
   @GuardedBy("taskCountLock")
   private int numFailedTasks;
   /**
-<<<<<<< HEAD
-   * This metric is used only for unit tests because the current taskStatus system doesn't track the canceled task
-   * status. Currently, this metric only represents # of canceled tasks by {@link ParallelIndexTaskRunner}.
-   * See killAllRunningTasks(), {@link SinglePhaseParallelIndexTaskRunner#run}, and
-   * {@link SinglePhaseParallelIndexTaskRunner#stopGracefully}
-   */
-  private int numCanceledTasks;
-=======
-   * This metric is used only for unit tests because the current task status system doesn't track the killed task
-   * status. Currently, this metric only represents number of killed tasks by {@link ParallelIndexTaskRunner}.
+   * This metric is used only for unit tests because the current task status system doesn't track the canceled task
+   * status. Currently, this metric only represents the number of canceled tasks by {@link ParallelIndexTaskRunner}.
    * See {@link #stop()}, {@link ParallelIndexPhaseRunner#run()}, and
    * {@link ParallelIndexPhaseRunner#stopGracefully()}.
    */
-  private int numKilledTasks;
->>>>>>> 441515cb
+  private int numCanceledTasks;
 
   @GuardedBy("startStopLock")
   private boolean running = false;
@@ -203,25 +194,7 @@
         running = false;
         taskStatusChecker.shutdownNow();
 
-<<<<<<< HEAD
-        if (numRunningTasks > 0) {
-          final Iterator<MonitorEntry> iterator = runningTasks.values().iterator();
-          while (iterator.hasNext()) {
-            final MonitorEntry entry = iterator.next();
-            iterator.remove();
-            final String taskId = entry.runningTask.getId();
-            log.info("Request to cancel subtask[%s]", taskId);
-            indexingServiceClient.cancelTask(taskId);
-            numRunningTasks--;
-            numCanceledTasks++;
-          }
-
-          if (numRunningTasks > 0) {
-            log.warn(
-                "Inconsistent state: numRunningTasks[%d] is still not zero after trying to cancel all running tasks.",
-                numRunningTasks
-            );
-=======
+
         synchronized (taskCountLock) {
           if (numRunningTasks > 0) {
             final Iterator<MonitorEntry> iterator = runningTasks.values().iterator();
@@ -229,19 +202,18 @@
               final MonitorEntry entry = iterator.next();
               iterator.remove();
               final String taskId = entry.runningTask.getId();
-              log.info("Request to kill subtask[%s]", taskId);
-              indexingServiceClient.killTask(taskId);
+              log.info("Request to cancel subtask[%s]", taskId);
+              indexingServiceClient.cancelTask(taskId);
               numRunningTasks--;
-              numKilledTasks++;
+              numCanceledTasks++;
             }
 
             if (numRunningTasks > 0) {
               log.warn(
-                  "Inconsistent state: numRunningTasks[%d] is still not zero after trying to kill all running tasks.",
+                  "Inconsistent state: numRunningTasks[%d] is still not zero after trying to cancel all running tasks.",
                   numRunningTasks
               );
             }
->>>>>>> 441515cb
           }
         }
 
