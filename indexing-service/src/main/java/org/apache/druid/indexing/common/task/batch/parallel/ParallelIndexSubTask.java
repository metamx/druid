--- conflicted
+++ resolved
@@ -487,11 +487,7 @@
     }
   }
 
-<<<<<<< HEAD
-  private static Appenderator newAppenderator(
-=======
   private Appenderator newAppenderator(
->>>>>>> 15dd3d72
       FireDepartmentMetrics metrics,
       TaskToolbox toolbox,
       DataSchema dataSchema,
