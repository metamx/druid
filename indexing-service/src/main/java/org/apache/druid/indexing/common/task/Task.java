/*
 * Licensed to the Apache Software Foundation (ASF) under one
 * or more contributor license agreements.  See the NOTICE file
 * distributed with this work for additional information
 * regarding copyright ownership.  The ASF licenses this file
 * to you under the Apache License, Version 2.0 (the
 * "License"); you may not use this file except in compliance
 * with the License.  You may obtain a copy of the License at
 *
 *   http://www.apache.org/licenses/LICENSE-2.0
 *
 * Unless required by applicable law or agreed to in writing,
 * software distributed under the License is distributed on an
 * "AS IS" BASIS, WITHOUT WARRANTIES OR CONDITIONS OF ANY
 * KIND, either express or implied.  See the License for the
 * specific language governing permissions and limitations
 * under the License.
 */

package org.apache.druid.indexing.common.task;

import com.fasterxml.jackson.annotation.JsonSubTypes;
import com.fasterxml.jackson.annotation.JsonSubTypes.Type;
import com.fasterxml.jackson.annotation.JsonTypeInfo;
import org.apache.druid.indexer.TaskStatus;
import org.apache.druid.indexing.common.TaskToolbox;
import org.apache.druid.indexing.common.actions.TaskActionClient;
import org.apache.druid.indexing.common.config.TaskConfig;
import org.apache.druid.indexing.common.task.batch.parallel.LegacySinglePhaseSubTask;
import org.apache.druid.indexing.common.task.batch.parallel.ParallelIndexSupervisorTask;
import org.apache.druid.indexing.common.task.batch.parallel.PartialHashSegmentGenerateTask;
import org.apache.druid.indexing.common.task.batch.parallel.PartialHashSegmentMergeTask;
import org.apache.druid.indexing.common.task.batch.parallel.SinglePhaseSubTask;
import org.apache.druid.query.Query;
import org.apache.druid.query.QueryRunner;

import java.util.Map;

/**
 * Represents a task that can run on a worker. The general contracts surrounding Tasks are:
 * <ul>
 * <li>Tasks must operate on a single datasource.</li>
 * <li>Tasks should be immutable, since the task ID is used as a proxy for the task in many locations.</li>
 * <li>Task IDs must be unique. This can be done by naming them using UUIDs or the current timestamp.</li>
 * <li>Tasks are each part of a "task group", which is a set of tasks that can share interval locks. These are
 * useful for producing sharded segments.</li>
 * <li>Tasks do not need to explicitly release locks; they are released upon task completion. Tasks may choose
 * to release locks early if they desire.</li>
 * </ul>
 */
@JsonTypeInfo(use = JsonTypeInfo.Id.NAME, property = "type")
@JsonSubTypes(value = {
    @Type(name = "kill", value = KillUnusedSegmentsTask.class),
    @Type(name = "move", value = MoveTask.class),
    @Type(name = "archive", value = ArchiveTask.class),
    @Type(name = "restore", value = RestoreTask.class),
    @Type(name = "index", value = IndexTask.class),
    @Type(name = ParallelIndexSupervisorTask.TYPE, value = ParallelIndexSupervisorTask.class),
    @Type(name = SinglePhaseSubTask.TYPE, value = SinglePhaseSubTask.class),
<<<<<<< HEAD
    // for backward compatibility
    @Type(name = SinglePhaseSubTask.OLD_TYPE_NAME, value = LegacySinglePhaseSubTask.class),
    @Type(name = PartialSegmentGenerateTask.TYPE, value = PartialSegmentGenerateTask.class),
    @Type(name = PartialSegmentMergeTask.TYPE, value = PartialSegmentMergeTask.class),
=======
    @Type(name = SinglePhaseSubTask.OLD_TYPE_NAME, value = LegacySinglePhaseSubTask.class), // for backward compatibility
    @Type(name = PartialHashSegmentGenerateTask.TYPE, value = PartialHashSegmentGenerateTask.class),
    @Type(name = PartialHashSegmentMergeTask.TYPE, value = PartialHashSegmentMergeTask.class),
>>>>>>> dc6178d1
    @Type(name = "index_hadoop", value = HadoopIndexTask.class),
    @Type(name = "index_realtime", value = RealtimeIndexTask.class),
    @Type(name = "index_realtime_appenderator", value = AppenderatorDriverRealtimeIndexTask.class),
    @Type(name = "noop", value = NoopTask.class),
    @Type(name = "compact", value = CompactionTask.class)
})
public interface Task
{
  /**
   * Returns ID of this task. Must be unique across all tasks ever created.
   *
   * @return task ID
   */
  String getId();

  /**
   * Returns group ID of this task. Tasks with the same group ID can share locks. If tasks do not need to share locks,
   * a common convention is to set group ID equal to task ID.
   *
   * @return task group ID
   */
  String getGroupId();

  /**
   * Returns task priority. The task priority is currently used only for prioritized locking, but, in the future, it can
   * be used for task scheduling, cluster resource management, etc.
   *
   * The task priority must be in taskContext if the task is submitted to the proper Overlord endpoint.
   *
   * It might not be in taskContext in rolling update. This returns {@link Tasks#DEFAULT_TASK_PRIORITY} in this case.
   *
   * @return task priority
   *
   * @see Tasks for default task priorities
   * @see org.apache.druid.indexing.overlord.http.OverlordResource#taskPost
   */
  default int getPriority()
  {
    return getContextValue(Tasks.PRIORITY_KEY, Tasks.DEFAULT_TASK_PRIORITY);
  }

  /**
   * Returns a {@link TaskResource} for this task. Task resources define specific worker requirements a task may
   * require.
   *
   * @return {@link TaskResource} for this task
   */
  TaskResource getTaskResource();

  /**
   * Returns a descriptive label for this task type. Used for metrics emission and logging.
   *
   * @return task type label
   */
  String getType();

  /**
   * Get the nodeType for if/when this task publishes on zookeeper.
   *
   * @return the nodeType to use when publishing the server to zookeeper. null if the task doesn't expect to
   * publish to zookeeper.
   */
  String getNodeType();

  /**
   * Returns the datasource this task operates on. Each task can operate on only one datasource.
   */
  String getDataSource();

  /**
   * Returns query runners for this task. If this task is not meant to answer queries over its datasource, this method
   * should return null.
   *
   * @param <T> query result type
   *
   * @return query runners for this task
   */
  <T> QueryRunner<T> getQueryRunner(Query<T> query);

  /**
   * Returns an extra classpath that should be prepended to the default classpath when running this task. If no
   * extra classpath should be prepended, this should return null or the empty string.
   */
  String getClasspathPrefix();

  /**
   * Execute preflight actions for a task. This can be used to acquire locks, check preconditions, and so on. The
   * actions must be idempotent, since this method may be executed multiple times. This typically runs on the
   * coordinator. If this method throws an exception, the task should be considered a failure.
   * <p/>
   * This method must be idempotent, as it may be run multiple times per task.
   *
   * @param taskActionClient action client for this task (not the full toolbox)
   *
   * @return true if ready, false if not ready yet
   *
   * @throws Exception if the task should be considered a failure
   */
  boolean isReady(TaskActionClient taskActionClient) throws Exception;

  /**
   * Returns whether or not this task can restore its progress from its on-disk working directory. Restorable tasks
   * may be started with a non-empty working directory. Tasks that exit uncleanly may still have a chance to attempt
   * restores, meaning that restorable tasks should be able to deal with potentially partially written on-disk state.
   */
  boolean canRestore();

  /**
   * Asks a task to arrange for its "run" method to exit promptly. Tasks that take too long to stop gracefully will be
   * terminated with extreme prejudice.
   *
   * This method can be called at any time no matter when {@link #run} is executed. Regardless of when this method is
   * called with respect to {@link #run}, its implementations must not allow a resource leak or lingering executions
   * (local or remote).
   *
   * Depending on the task executor type, one of the two cases below can happen when the task is killed.
   * - When the task is executed by a middleManager, {@link org.apache.druid.indexing.overlord.ForkingTaskRunner} kills
   *   the process running the task, which triggers
   *   {@link org.apache.druid.indexing.overlord.SingleTaskBackgroundRunner#stop}.
   * - When the task is executed by an indexer, {@link org.apache.druid.indexing.overlord.ThreadingTaskRunner#shutdown}
   *   calls this method directly.
   *
   * If the task has some resources to clean up on abnormal exit, e.g., sub tasks of parallel indexing task
   * or Hadoop jobs spawned by Hadoop indexing tasks, those resource cleanups should be done in this method.
   *
   * @param taskConfig TaskConfig for this task
   */
  void stopGracefully(TaskConfig taskConfig);

  /**
   * Execute a task. This typically runs on a worker as determined by a TaskRunner, and will be run while
   * holding a lock on our dataSource and implicit lock interval (if any). If this method throws an exception, the task
   * should be considered a failure.
   *
   * @param toolbox Toolbox for this task
   *
   * @return Some kind of finished status (isRunnable must be false).
   *
   * @throws Exception if this task failed
   */
  TaskStatus run(TaskToolbox toolbox) throws Exception;

  default Map<String, Object> addToContext(String key, Object val)
  {
    getContext().put(key, val);
    return getContext();
  }

  default Map<String, Object> addToContextIfAbsent(String key, Object val)
  {
    getContext().putIfAbsent(key, val);
    return getContext();
  }

  Map<String, Object> getContext();

  default <ContextValueType> ContextValueType getContextValue(String key)
  {
    return (ContextValueType) getContext().get(key);
  }

  default <ContextValueType> ContextValueType getContextValue(String key, ContextValueType defaultValue)
  {
    final ContextValueType value = getContextValue(key);
    return value == null ? defaultValue : value;
  }
}<|MERGE_RESOLUTION|>--- conflicted
+++ resolved
@@ -57,16 +57,10 @@
     @Type(name = "index", value = IndexTask.class),
     @Type(name = ParallelIndexSupervisorTask.TYPE, value = ParallelIndexSupervisorTask.class),
     @Type(name = SinglePhaseSubTask.TYPE, value = SinglePhaseSubTask.class),
-<<<<<<< HEAD
     // for backward compatibility
     @Type(name = SinglePhaseSubTask.OLD_TYPE_NAME, value = LegacySinglePhaseSubTask.class),
-    @Type(name = PartialSegmentGenerateTask.TYPE, value = PartialSegmentGenerateTask.class),
-    @Type(name = PartialSegmentMergeTask.TYPE, value = PartialSegmentMergeTask.class),
-=======
-    @Type(name = SinglePhaseSubTask.OLD_TYPE_NAME, value = LegacySinglePhaseSubTask.class), // for backward compatibility
     @Type(name = PartialHashSegmentGenerateTask.TYPE, value = PartialHashSegmentGenerateTask.class),
     @Type(name = PartialHashSegmentMergeTask.TYPE, value = PartialHashSegmentMergeTask.class),
->>>>>>> dc6178d1
     @Type(name = "index_hadoop", value = HadoopIndexTask.class),
     @Type(name = "index_realtime", value = RealtimeIndexTask.class),
     @Type(name = "index_realtime_appenderator", value = AppenderatorDriverRealtimeIndexTask.class),
