/*
 * Licensed to the Apache Software Foundation (ASF) under one
 * or more contributor license agreements.  See the NOTICE file
 * distributed with this work for additional information
 * regarding copyright ownership.  The ASF licenses this file
 * to you under the Apache License, Version 2.0 (the
 * "License"); you may not use this file except in compliance
 * with the License.  You may obtain a copy of the License at
 *
 *   http://www.apache.org/licenses/LICENSE-2.0
 *
 * Unless required by applicable law or agreed to in writing,
 * software distributed under the License is distributed on an
 * "AS IS" BASIS, WITHOUT WARRANTIES OR CONDITIONS OF ANY
 * KIND, either express or implied.  See the License for the
 * specific language governing permissions and limitations
 * under the License.
 */

package org.apache.druid.indexing.firehose;

import com.fasterxml.jackson.databind.ObjectMapper;
import com.google.common.collect.ImmutableList;
import com.google.common.collect.ImmutableMap;
import com.google.common.collect.ImmutableSet;
import com.google.common.collect.Iterables;
import com.google.common.io.Files;
import org.apache.commons.io.FileUtils;
import org.apache.druid.client.coordinator.CoordinatorClient;
import org.apache.druid.data.input.FiniteFirehoseFactory;
import org.apache.druid.data.input.Firehose;
import org.apache.druid.data.input.InputRow;
import org.apache.druid.data.input.InputSplit;
import org.apache.druid.data.input.MapBasedInputRow;
import org.apache.druid.data.input.impl.DimensionsSpec;
import org.apache.druid.data.input.impl.InputRowParser;
import org.apache.druid.data.input.impl.JSONParseSpec;
import org.apache.druid.data.input.impl.MapInputRowParser;
import org.apache.druid.data.input.impl.TimestampSpec;
import org.apache.druid.indexing.common.RetryPolicyConfig;
import org.apache.druid.indexing.common.RetryPolicyFactory;
import org.apache.druid.indexing.common.SegmentLoaderFactory;
import org.apache.druid.indexing.common.TestUtils;
import org.apache.druid.java.util.common.DateTimes;
import org.apache.druid.java.util.common.Intervals;
import org.apache.druid.java.util.common.JodaUtils;
import org.apache.druid.query.aggregation.LongSumAggregatorFactory;
import org.apache.druid.query.filter.TrueDimFilter;
import org.apache.druid.segment.IndexIO;
import org.apache.druid.segment.IndexMergerV9;
import org.apache.druid.segment.IndexSpec;
import org.apache.druid.segment.incremental.IncrementalIndex;
import org.apache.druid.segment.incremental.IncrementalIndexSchema;
import org.apache.druid.segment.incremental.IndexSizeExceededException;
import org.apache.druid.segment.realtime.plumber.SegmentHandoffNotifierFactory;
import org.apache.druid.segment.transform.TransformSpec;
import org.apache.druid.timeline.DataSegment;
import org.apache.druid.timeline.SegmentId;
import org.apache.druid.timeline.partition.LinearShardSpec;
import org.easymock.EasyMock;
import org.joda.time.Interval;
import org.junit.After;
import org.junit.Assert;
import org.junit.Test;
import org.junit.runner.RunWith;
import org.junit.runners.Parameterized;

import java.io.File;
import java.io.IOException;
import java.util.ArrayList;
import java.util.Arrays;
import java.util.Collection;
import java.util.HashSet;
import java.util.List;
import java.util.Map;
import java.util.Set;
import java.util.UUID;
import java.util.stream.Collectors;

@RunWith(Parameterized.class)
public class IngestSegmentFirehoseFactoryTimelineTest
{
  private static final String DATA_SOURCE = "foo";
  private static final String TIME_COLUMN = "t";
  private static final String[] DIMENSIONS = new String[]{"d1"};
  private static final String[] METRICS = new String[]{"m1"};

  // Must decorate the parser, since IngestSegmentFirehoseFactory will undecorate it.
  private static final InputRowParser<Map<String, Object>> ROW_PARSER = TransformSpec.NONE.decorate(
      new MapInputRowParser(
          new JSONParseSpec(
              new TimestampSpec(TIME_COLUMN, "auto", null),
              new DimensionsSpec(
                  DimensionsSpec.getDefaultSchemas(Arrays.asList(DIMENSIONS)),
                  null,
                  null
              ),
              null,
              null
          )
      )
  );

  private final IngestSegmentFirehoseFactory factory;
  private final File tmpDir;
  private final int expectedCount;
  private final long expectedSum;
  private final int segmentCount;

  private static final ObjectMapper MAPPER;
  private static final IndexIO INDEX_IO;
  private static final IndexMergerV9 INDEX_MERGER_V9;

  static {
    TestUtils testUtils = new TestUtils();
    MAPPER = IngestSegmentFirehoseFactoryTest.setupInjectablesInObjectMapper(testUtils.getTestObjectMapper());
    INDEX_IO = testUtils.getTestIndexIO();
    INDEX_MERGER_V9 = testUtils.getTestIndexMergerV9();
  }

  public IngestSegmentFirehoseFactoryTimelineTest(
      String name,
      IngestSegmentFirehoseFactory factory,
      File tmpDir,
      int expectedCount,
      long expectedSum,
      int segmentCount
  )
  {
    this.factory = factory;
    this.tmpDir = tmpDir;
    this.expectedCount = expectedCount;
    this.expectedSum = expectedSum;
    this.segmentCount = segmentCount;
  }

  @Test
  public void test() throws Exception
  {
    // Junit 4.12 doesn't have a good way to run tearDown after multiple tests in a Parameterized
    // class run. (Junit 4.13 adds @AfterParam but isn't released yet.) Fake it by just running
    // "tests" in series inside one @Test.
    testSimple();
    testSplit();
  }

  private void testSimple() throws Exception
  {
    int count = 0;
    long sum = 0;

    try (final Firehose firehose = factory.connect(ROW_PARSER, tmpDir)) {
      while (firehose.hasMore()) {
        final InputRow row = firehose.nextRow();
        count++;
        sum += row.getMetric(METRICS[0]).longValue();
      }
    }

    Assert.assertEquals("count", expectedCount, count);
    Assert.assertEquals("sum", expectedSum, sum);
  }

  private void testSplit() throws Exception
  {
    Assert.assertTrue(factory.isSplittable());
    final int numSplits = factory.getNumSplits(null);
    // We set maxInputSegmentBytesPerSplit to 2 so each segment should become a byte.
    Assert.assertEquals(segmentCount, numSplits);
    final List<InputSplit<List<WindowedSegmentId>>> splits =
        factory.getSplits(null).collect(Collectors.toList());
    Assert.assertEquals(numSplits, splits.size());

    int count = 0;
    long sum = 0;

    for (InputSplit<List<WindowedSegmentId>> split : splits) {
      final FiniteFirehoseFactory<InputRowParser, List<WindowedSegmentId>> splitFactory =
          factory.withSplit(split);
      try (final Firehose firehose = splitFactory.connect(ROW_PARSER, tmpDir)) {
        while (firehose.hasMore()) {
          final InputRow row = firehose.nextRow();
          count++;
          sum += row.getMetric(METRICS[0]).longValue();
        }
      }
    }

    Assert.assertEquals("count", expectedCount, count);
    Assert.assertEquals("sum", expectedSum, sum);

  }

  @After
  public void tearDown() throws Exception
  {
    FileUtils.deleteDirectory(tmpDir);
  }

  private static TestCase tc(
      String intervalString,
      int expectedCount,
      long expectedSum,
      DataSegmentMaker... segmentMakers
  )
  {
    final File tmpDir = Files.createTempDir();
    final Set<DataSegment> segments = new HashSet<>();
    for (DataSegmentMaker segmentMaker : segmentMakers) {
      segments.add(segmentMaker.make(tmpDir));
    }

    return new TestCase(
        tmpDir,
        Intervals.of(intervalString),
        expectedCount,
        expectedSum,
        segments
    );
  }

  private static DataSegmentMaker ds(
      String intervalString,
      String version,
      int partitionNum,
      InputRow... rows
  )
  {
    return new DataSegmentMaker(Intervals.of(intervalString), version, partitionNum, Arrays.asList(rows));
  }

  private static InputRow ir(String timeString, long metricValue)
  {
    return new MapBasedInputRow(
        DateTimes.of(timeString).getMillis(),
        Arrays.asList(DIMENSIONS),
        ImmutableMap.of(
            TIME_COLUMN, DateTimes.of(timeString).toString(),
            DIMENSIONS[0], "bar",
            METRICS[0], metricValue
        )
    );
  }

  private static Map<String, Object> persist(File tmpDir, InputRow... rows)
  {
    final File persistDir = new File(tmpDir, UUID.randomUUID().toString());
    final IncrementalIndexSchema schema = new IncrementalIndexSchema.Builder()
        .withMinTimestamp(JodaUtils.MIN_INSTANT)
        .withDimensionsSpec(ROW_PARSER)
        .withMetrics(new LongSumAggregatorFactory(METRICS[0], METRICS[0]))
        .build();
    final IncrementalIndex index = new IncrementalIndex.Builder()
        .setIndexSchema(schema)
        .setMaxRowCount(rows.length)
        .buildOnheap();

    for (InputRow row : rows) {
      try {
        index.add(row);
      }
      catch (IndexSizeExceededException e) {
        throw new RuntimeException(e);
      }
    }

    try {
      INDEX_MERGER_V9.persist(index, persistDir, new IndexSpec(), null);
    }
    catch (IOException e) {
      throw new RuntimeException(e);
    }

    return ImmutableMap.of(
        "type", "local",
        "path", persistDir.getAbsolutePath()
    );
  }

  @Parameterized.Parameters(name = "{0}")
  public static Collection<Object[]> constructorFeeder()
  {
    final List<TestCase> testCases = ImmutableList.of(
        tc(
            "2000/2000T02", 3, 7,
            ds("2000/2000T01", "v1", 0, ir("2000", 1), ir("2000T00:01", 2)),
            ds("2000T01/2000T02", "v1", 0, ir("2000T01", 4))
        ) /* Adjacent segments */,
        tc(
            "2000/2000T02", 3, 7,
            ds("2000/2000T02", "v1", 0, ir("2000", 1), ir("2000T00:01", 2), ir("2000T01", 8)),
            ds("2000T01/2000T02", "v2", 0, ir("2000T01:01", 4))
        ) /* 1H segment overlaid on top of 2H segment */,
        tc(
            "2000/2000-01-02", 4, 23,
            ds("2000/2000-01-02", "v1", 0, ir("2000", 1), ir("2000T00:01", 2), ir("2000T01", 8), ir("2000T02", 16)),
            ds("2000T01/2000T02", "v2", 0, ir("2000T01:01", 4))
        ) /* 1H segment overlaid on top of 1D segment */,
        tc(
            "2000/2000T02", 4, 15,
            ds("2000/2000T02", "v1", 0, ir("2000", 1), ir("2000T00:01", 2), ir("2000T01", 8)),
            ds("2000/2000T02", "v1", 1, ir("2000T01:01", 4))
        ) /* Segment set with two segments for the same interval */,
        tc(
            "2000T01/2000T02", 1, 2,
            ds("2000/2000T03", "v1", 0, ir("2000", 1), ir("2000T01", 2), ir("2000T02", 4))
        ) /* Segment wider than desired interval */,
        tc(
            "2000T02/2000T04", 2, 12,
            ds("2000/2000T03", "v1", 0, ir("2000", 1), ir("2000T01", 2), ir("2000T02", 4)),
            ds("2000T03/2000T04", "v1", 0, ir("2000T03", 8))
        ) /* Segment intersecting desired interval */
    );

    final List<Object[]> constructors = new ArrayList<>();

    for (final TestCase testCase : testCases) {
      SegmentHandoffNotifierFactory notifierFactory = EasyMock.createNiceMock(SegmentHandoffNotifierFactory.class);
      EasyMock.replay(notifierFactory);
      final SegmentLoaderFactory slf = new SegmentLoaderFactory(null, MAPPER);
      final RetryPolicyFactory retryPolicyFactory = new RetryPolicyFactory(new RetryPolicyConfig());
      final CoordinatorClient cc = new CoordinatorClient(null, null)
      {
        @Override
<<<<<<< HEAD
        public List<DataSegment> fetchUsedSegmentsInDataSourceForIntervals(String dataSource, List<Interval> intervals)
=======
        public Collection<DataSegment> getDatabaseSegmentDataSourceSegments(String dataSource, List<Interval> intervals)
>>>>>>> 517c1463
        {
          // Expect the interval we asked for
          if (intervals.equals(ImmutableList.of(testCase.interval))) {
            return ImmutableSet.copyOf(testCase.segments);
          } else {
            throw new IllegalArgumentException("WTF");
          }
        }

        @Override
        public DataSegment fetchSegment(String dataSource, String segmentId)
        {
          return testCase.segments
              .stream()
              .filter(s -> s.getId().toString().equals(segmentId))
              .findAny()
              .get();  // throwing if not found is exactly what the real code does
        }
      };
      final IngestSegmentFirehoseFactory factory = new IngestSegmentFirehoseFactory(
          DATA_SOURCE,
          testCase.interval,
          null,
          new TrueDimFilter(),
          Arrays.asList(DIMENSIONS),
          Arrays.asList(METRICS),
          // Split as much as possible
          1L,
          INDEX_IO,
          cc,
          slf,
          retryPolicyFactory
      );

      constructors.add(
          new Object[]{
              testCase.toString(),
              factory,
              testCase.tmpDir,
              testCase.expectedCount,
              testCase.expectedSum,
              testCase.segments.size()
          }
      );
    }

    return constructors;
  }

  private static class TestCase
  {
    final File tmpDir;
    final Interval interval;
    final int expectedCount;
    final long expectedSum;
    final Set<DataSegment> segments;

    public TestCase(
        File tmpDir,
        Interval interval,
        int expectedCount,
        long expectedSum,
        Set<DataSegment> segments
    )
    {
      this.tmpDir = tmpDir;
      this.interval = interval;
      this.expectedCount = expectedCount;
      this.expectedSum = expectedSum;
      this.segments = segments;
    }

    @Override
    public String toString()
    {
      final List<SegmentId> segmentIds = new ArrayList<>();
      for (DataSegment segment : segments) {
        segmentIds.add(segment.getId());
      }
      return "TestCase{" +
             "interval=" + interval +
             ", expectedCount=" + expectedCount +
             ", expectedSum=" + expectedSum +
             ", segments=" + segmentIds +
             '}';
    }
  }

  private static class DataSegmentMaker
  {
    final Interval interval;
    final String version;
    final int partitionNum;
    final List<InputRow> rows;

    public DataSegmentMaker(
        Interval interval,
        String version,
        int partitionNum,
        List<InputRow> rows
    )
    {
      this.interval = interval;
      this.version = version;
      this.partitionNum = partitionNum;
      this.rows = rows;
    }

    public DataSegment make(File tmpDir)
    {
      final Map<String, Object> loadSpec = persist(tmpDir, Iterables.toArray(rows, InputRow.class));

      return new DataSegment(
          DATA_SOURCE,
          interval,
          version,
          loadSpec,
          Arrays.asList(DIMENSIONS),
          Arrays.asList(METRICS),
          new LinearShardSpec(partitionNum),
          -1,
          2L
      );
    }
  }
}<|MERGE_RESOLUTION|>--- conflicted
+++ resolved
@@ -322,11 +322,10 @@
       final CoordinatorClient cc = new CoordinatorClient(null, null)
       {
         @Override
-<<<<<<< HEAD
-        public List<DataSegment> fetchUsedSegmentsInDataSourceForIntervals(String dataSource, List<Interval> intervals)
-=======
-        public Collection<DataSegment> getDatabaseSegmentDataSourceSegments(String dataSource, List<Interval> intervals)
->>>>>>> 517c1463
+        public Collection<DataSegment> fetchUsedSegmentsInDataSourceForIntervals(
+            String dataSource,
+            List<Interval> intervals
+        )
         {
           // Expect the interval we asked for
           if (intervals.equals(ImmutableList.of(testCase.interval))) {
