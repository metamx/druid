/*
 * Licensed to the Apache Software Foundation (ASF) under one
 * or more contributor license agreements.  See the NOTICE file
 * distributed with this work for additional information
 * regarding copyright ownership.  The ASF licenses this file
 * to you under the Apache License, Version 2.0 (the
 * "License"); you may not use this file except in compliance
 * with the License.  You may obtain a copy of the License at
 *
 *   http://www.apache.org/licenses/LICENSE-2.0
 *
 * Unless required by applicable law or agreed to in writing,
 * software distributed under the License is distributed on an
 * "AS IS" BASIS, WITHOUT WARRANTIES OR CONDITIONS OF ANY
 * KIND, either express or implied.  See the License for the
 * specific language governing permissions and limitations
 * under the License.
 */

package org.apache.druid.indexing.common.task;

import com.fasterxml.jackson.databind.ObjectMapper;
import com.fasterxml.jackson.databind.introspect.AnnotationIntrospectorPair;
import com.fasterxml.jackson.databind.jsontype.NamedType;
import com.fasterxml.jackson.databind.module.SimpleModule;
import com.google.common.base.Preconditions;
import com.google.common.collect.ImmutableList;
import com.google.common.collect.ImmutableMap;
import com.google.common.collect.ImmutableSet;
import com.google.common.collect.Iterables;
import com.google.common.collect.Lists;
import org.apache.druid.client.coordinator.CoordinatorClient;
import org.apache.druid.client.indexing.IndexingServiceClient;
import org.apache.druid.client.indexing.NoopIndexingServiceClient;
import org.apache.druid.data.input.FirehoseFactory;
import org.apache.druid.data.input.impl.DimensionSchema;
import org.apache.druid.data.input.impl.DimensionsSpec;
import org.apache.druid.data.input.impl.DoubleDimensionSchema;
import org.apache.druid.data.input.impl.FloatDimensionSchema;
import org.apache.druid.data.input.impl.InputRowParser;
import org.apache.druid.data.input.impl.LongDimensionSchema;
import org.apache.druid.data.input.impl.NoopInputRowParser;
import org.apache.druid.data.input.impl.StringDimensionSchema;
import org.apache.druid.data.input.impl.TimeAndDimsParseSpec;
import org.apache.druid.guice.GuiceAnnotationIntrospector;
import org.apache.druid.guice.GuiceInjectableValues;
import org.apache.druid.guice.GuiceInjectors;
import org.apache.druid.indexer.partitions.HashedPartitionsSpec;
import org.apache.druid.indexing.common.RetryPolicyConfig;
import org.apache.druid.indexing.common.RetryPolicyFactory;
import org.apache.druid.indexing.common.SegmentLoaderFactory;
import org.apache.druid.indexing.common.TaskToolbox;
import org.apache.druid.indexing.common.TestUtils;
import org.apache.druid.indexing.common.actions.RetrieveUsedSegmentsAction;
import org.apache.druid.indexing.common.actions.TaskAction;
import org.apache.druid.indexing.common.actions.TaskActionClient;
import org.apache.druid.indexing.common.stats.RowIngestionMetersFactory;
import org.apache.druid.indexing.common.task.CompactionTask.Builder;
import org.apache.druid.indexing.common.task.CompactionTask.PartitionConfigurationManager;
import org.apache.druid.indexing.common.task.CompactionTask.SegmentProvider;
import org.apache.druid.indexing.common.task.batch.parallel.ParallelIndexIOConfig;
import org.apache.druid.indexing.common.task.batch.parallel.ParallelIndexIngestionSpec;
import org.apache.druid.indexing.common.task.batch.parallel.ParallelIndexTuningConfig;
import org.apache.druid.indexing.firehose.IngestSegmentFirehoseFactory;
import org.apache.druid.jackson.DefaultObjectMapper;
import org.apache.druid.java.util.common.ISE;
import org.apache.druid.java.util.common.Intervals;
import org.apache.druid.java.util.common.StringUtils;
import org.apache.druid.java.util.common.granularity.Granularities;
import org.apache.druid.java.util.common.granularity.Granularity;
import org.apache.druid.java.util.common.granularity.PeriodGranularity;
import org.apache.druid.java.util.common.guava.Comparators;
import org.apache.druid.query.aggregation.AggregatorFactory;
import org.apache.druid.query.aggregation.CountAggregatorFactory;
import org.apache.druid.query.aggregation.DoubleMaxAggregatorFactory;
import org.apache.druid.query.aggregation.FloatMinAggregatorFactory;
import org.apache.druid.query.aggregation.LongMaxAggregatorFactory;
import org.apache.druid.query.aggregation.LongSumAggregatorFactory;
import org.apache.druid.query.aggregation.first.FloatFirstAggregatorFactory;
import org.apache.druid.query.aggregation.last.DoubleLastAggregatorFactory;
import org.apache.druid.segment.IndexIO;
import org.apache.druid.segment.IndexMergerV9;
import org.apache.druid.segment.IndexSpec;
import org.apache.druid.segment.Metadata;
import org.apache.druid.segment.QueryableIndex;
import org.apache.druid.segment.SegmentUtils;
import org.apache.druid.segment.SimpleQueryableIndex;
import org.apache.druid.segment.column.BaseColumn;
import org.apache.druid.segment.column.BitmapIndex;
import org.apache.druid.segment.column.ColumnCapabilities;
import org.apache.druid.segment.column.ColumnCapabilitiesImpl;
import org.apache.druid.segment.column.ColumnHolder;
import org.apache.druid.segment.column.SpatialIndex;
import org.apache.druid.segment.column.ValueType;
import org.apache.druid.segment.data.CompressionFactory.LongEncodingStrategy;
import org.apache.druid.segment.data.CompressionStrategy;
import org.apache.druid.segment.data.ListIndexed;
import org.apache.druid.segment.data.RoaringBitmapSerdeFactory;
import org.apache.druid.segment.incremental.IncrementalIndex;
import org.apache.druid.segment.indexing.DataSchema;
import org.apache.druid.segment.indexing.granularity.UniformGranularitySpec;
import org.apache.druid.segment.loading.SegmentLoadingException;
import org.apache.druid.segment.realtime.appenderator.AppenderatorsManager;
import org.apache.druid.segment.realtime.firehose.ChatHandlerProvider;
import org.apache.druid.segment.realtime.firehose.NoopChatHandlerProvider;
import org.apache.druid.segment.selector.settable.SettableColumnValueSelector;
import org.apache.druid.segment.transform.TransformingInputRowParser;
import org.apache.druid.segment.writeout.OffHeapMemorySegmentWriteOutMediumFactory;
import org.apache.druid.server.security.AuthTestUtils;
import org.apache.druid.server.security.AuthorizerMapper;
import org.apache.druid.timeline.DataSegment;
import org.apache.druid.timeline.partition.NumberedShardSpec;
import org.hamcrest.CoreMatchers;
import org.joda.time.Interval;
import org.joda.time.Period;
import org.junit.Assert;
import org.junit.Before;
import org.junit.BeforeClass;
import org.junit.Rule;
import org.junit.Test;
import org.junit.rules.ExpectedException;

import java.io.File;
import java.io.IOException;
import java.util.ArrayList;
import java.util.Arrays;
import java.util.Collection;
import java.util.Collections;
import java.util.HashMap;
import java.util.HashSet;
import java.util.List;
import java.util.Map;
import java.util.Map.Entry;
import java.util.Optional;
import java.util.stream.Collectors;
import java.util.stream.IntStream;

public class CompactionTaskTest
{
  private static final long SEGMENT_SIZE_BYTES = 100;
  private static final int NUM_ROWS_PER_SEGMENT = 10;
  private static final String DATA_SOURCE = "dataSource";
  private static final String TIMESTAMP_COLUMN = "timestamp";
  private static final String MIXED_TYPE_COLUMN = "string_to_double";
  private static final Interval COMPACTION_INTERVAL = Intervals.of("2017-01-01/2017-07-01");
  private static final List<Interval> SEGMENT_INTERVALS = ImmutableList.of(
      Intervals.of("2017-01-01/2017-02-01"),
      Intervals.of("2017-02-01/2017-03-01"),
      Intervals.of("2017-03-01/2017-04-01"),
      Intervals.of("2017-04-01/2017-05-01"),
      Intervals.of("2017-05-01/2017-06-01"),
      Intervals.of("2017-06-01/2017-07-01")
  );
  private static final Map<Interval, DimensionSchema> MIXED_TYPE_COLUMN_MAP = new HashMap<>();
  private static final ParallelIndexTuningConfig TUNING_CONFIG = createTuningConfig();

  private static final RowIngestionMetersFactory ROW_INGESTION_METERS_FACTORY = new TestUtils()
      .getRowIngestionMetersFactory();
  private static final Map<DataSegment, File> SEGMENT_MAP = new HashMap<>();
  private static final CoordinatorClient COORDINATOR_CLIENT = new TestCoordinatorClient(SEGMENT_MAP);
  private static IndexingServiceClient INDEXING_SERVICE_CLIENT = new NoopIndexingServiceClient();
  private static final AppenderatorsManager APPENDERATORS_MANAGER = new TestAppenderatorsManager();
  private static final ObjectMapper OBJECT_MAPPER = setupInjectablesInObjectMapper(new DefaultObjectMapper());
  private static final RetryPolicyFactory RETRY_POLICY_FACTORY = new RetryPolicyFactory(new RetryPolicyConfig());

  private static Map<String, DimensionSchema> DIMENSIONS;
  private static List<AggregatorFactory> AGGREGATORS;
  private static List<DataSegment> SEGMENTS;

  private TaskToolbox toolbox;
  private SegmentLoaderFactory segmentLoaderFactory;

  @BeforeClass
  public static void setupClass()
  {
    MIXED_TYPE_COLUMN_MAP.put(Intervals.of("2017-01-01/2017-02-01"), new StringDimensionSchema(MIXED_TYPE_COLUMN));
    MIXED_TYPE_COLUMN_MAP.put(Intervals.of("2017-02-01/2017-03-01"), new StringDimensionSchema(MIXED_TYPE_COLUMN));
    MIXED_TYPE_COLUMN_MAP.put(Intervals.of("2017-03-01/2017-04-01"), new StringDimensionSchema(MIXED_TYPE_COLUMN));
    MIXED_TYPE_COLUMN_MAP.put(Intervals.of("2017-04-01/2017-05-01"), new StringDimensionSchema(MIXED_TYPE_COLUMN));
    MIXED_TYPE_COLUMN_MAP.put(Intervals.of("2017-05-01/2017-06-01"), new DoubleDimensionSchema(MIXED_TYPE_COLUMN));
    MIXED_TYPE_COLUMN_MAP.put(Intervals.of("2017-06-01/2017-07-01"), new DoubleDimensionSchema(MIXED_TYPE_COLUMN));

    DIMENSIONS = new HashMap<>();
    AGGREGATORS = new ArrayList<>();

    DIMENSIONS.put(ColumnHolder.TIME_COLUMN_NAME, new LongDimensionSchema(ColumnHolder.TIME_COLUMN_NAME));
    DIMENSIONS.put(TIMESTAMP_COLUMN, new LongDimensionSchema(TIMESTAMP_COLUMN));
    for (int i = 0; i < SEGMENT_INTERVALS.size(); i++) {
      final StringDimensionSchema schema = new StringDimensionSchema(
          "string_dim_" + i,
          null,
          null
      );
      DIMENSIONS.put(schema.getName(), schema);
    }
    for (int i = 0; i < SEGMENT_INTERVALS.size(); i++) {
      final LongDimensionSchema schema = new LongDimensionSchema("long_dim_" + i);
      DIMENSIONS.put(schema.getName(), schema);
    }
    for (int i = 0; i < SEGMENT_INTERVALS.size(); i++) {
      final FloatDimensionSchema schema = new FloatDimensionSchema("float_dim_" + i);
      DIMENSIONS.put(schema.getName(), schema);
    }
    for (int i = 0; i < SEGMENT_INTERVALS.size(); i++) {
      final DoubleDimensionSchema schema = new DoubleDimensionSchema("double_dim_" + i);
      DIMENSIONS.put(schema.getName(), schema);
    }

    AGGREGATORS.add(new CountAggregatorFactory("agg_0"));
    AGGREGATORS.add(new LongSumAggregatorFactory("agg_1", "long_dim_1"));
    AGGREGATORS.add(new LongMaxAggregatorFactory("agg_2", "long_dim_2"));
    AGGREGATORS.add(new FloatFirstAggregatorFactory("agg_3", "float_dim_3"));
    AGGREGATORS.add(new DoubleLastAggregatorFactory("agg_4", "double_dim_4"));

    for (int i = 0; i < SEGMENT_INTERVALS.size(); i++) {
      final Interval segmentInterval = Intervals.of(StringUtils.format("2017-0%d-01/2017-0%d-01", (i + 1), (i + 2)));
      SEGMENT_MAP.put(
          new DataSegment(
              DATA_SOURCE,
              segmentInterval,
              "version",
              ImmutableMap.of(),
              findDimensions(i, segmentInterval),
              AGGREGATORS.stream().map(AggregatorFactory::getName).collect(Collectors.toList()),
              new NumberedShardSpec(0, 1),
              0,
              SEGMENT_SIZE_BYTES
          ),
          new File("file_" + i)
      );
    }
    SEGMENTS = new ArrayList<>(SEGMENT_MAP.keySet());
  }

  private static ObjectMapper setupInjectablesInObjectMapper(ObjectMapper objectMapper)
  {
    final GuiceAnnotationIntrospector guiceIntrospector = new GuiceAnnotationIntrospector();
    objectMapper.setAnnotationIntrospectors(
        new AnnotationIntrospectorPair(
            guiceIntrospector,
            objectMapper.getSerializationConfig().getAnnotationIntrospector()
        ),
        new AnnotationIntrospectorPair(
            guiceIntrospector,
            objectMapper.getDeserializationConfig().getAnnotationIntrospector()
        )
    );
    GuiceInjectableValues injectableValues = new GuiceInjectableValues(
        GuiceInjectors.makeStartupInjectorWithModules(
            ImmutableList.of(
                binder -> {
                  binder.bind(AuthorizerMapper.class).toInstance(AuthTestUtils.TEST_AUTHORIZER_MAPPER);
                  binder.bind(ChatHandlerProvider.class).toInstance(new NoopChatHandlerProvider());
                  binder.bind(RowIngestionMetersFactory.class).toInstance(ROW_INGESTION_METERS_FACTORY);
                  binder.bind(CoordinatorClient.class).toInstance(COORDINATOR_CLIENT);
                  binder.bind(SegmentLoaderFactory.class).toInstance(new SegmentLoaderFactory(null, objectMapper));
                  binder.bind(AppenderatorsManager.class).toInstance(APPENDERATORS_MANAGER);
                  binder.bind(IndexingServiceClient.class).toInstance(INDEXING_SERVICE_CLIENT);
                }
            )
        )
    );
    objectMapper.setInjectableValues(injectableValues);
    objectMapper.registerModule(
        new SimpleModule().registerSubtypes(new NamedType(NumberedShardSpec.class, "NumberedShardSpec"))
    );
    return objectMapper;
  }

  private static List<String> findDimensions(int startIndex, Interval segmentInterval)
  {
    final List<String> dimensions = new ArrayList<>();
    dimensions.add(TIMESTAMP_COLUMN);
    for (int i = 0; i < 6; i++) {
      int postfix = i + startIndex;
      postfix = postfix >= 6 ? postfix - 6 : postfix;
      dimensions.add("string_dim_" + postfix);
      dimensions.add("long_dim_" + postfix);
      dimensions.add("float_dim_" + postfix);
      dimensions.add("double_dim_" + postfix);
    }
    dimensions.add(MIXED_TYPE_COLUMN_MAP.get(segmentInterval).getName());
    return dimensions;
  }

  private static ParallelIndexTuningConfig createTuningConfig()
  {
    return new ParallelIndexTuningConfig(
        null,
        null, // null to compute maxRowsPerSegment automatically
        500000,
        1000000L,
        null,
        null,
        null,
        null,
        new IndexSpec(
            new RoaringBitmapSerdeFactory(true),
            CompressionStrategy.LZ4,
            CompressionStrategy.LZF,
            LongEncodingStrategy.LONGS
        ),
        null,
        null,
        true,
        false,
        5000L,
        null,
        null,
        null,
        null,
        null,
        null,
        null,
        null,
        null,
        null,
        null,
        null
    );
  }

  @Rule
  public ExpectedException expectedException = ExpectedException.none();

  @Before
  public void setup()
  {
    final IndexIO testIndexIO = new TestIndexIO(OBJECT_MAPPER, SEGMENT_MAP);
    toolbox = new TestTaskToolbox(
        new TestTaskActionClient(new ArrayList<>(SEGMENT_MAP.keySet())),
        testIndexIO,
        SEGMENT_MAP
    );
    segmentLoaderFactory = new SegmentLoaderFactory(testIndexIO, OBJECT_MAPPER);
  }

  @Test
  public void testSerdeWithInterval() throws IOException
  {
    final Builder builder = new Builder(
        DATA_SOURCE,
        OBJECT_MAPPER,
        AuthTestUtils.TEST_AUTHORIZER_MAPPER,
        null,
        ROW_INGESTION_METERS_FACTORY,
        INDEXING_SERVICE_CLIENT,
        COORDINATOR_CLIENT,
        segmentLoaderFactory,
        RETRY_POLICY_FACTORY,
        APPENDERATORS_MANAGER
    );
    final CompactionTask task = builder
        .inputSpec(
            new CompactionIntervalSpec(COMPACTION_INTERVAL, SegmentUtils.hashIds(SEGMENTS))
        )
        .tuningConfig(createTuningConfig())
        .context(ImmutableMap.of("testKey", "testContext"))
        .build();

    final byte[] bytes = OBJECT_MAPPER.writeValueAsBytes(task);
    final CompactionTask fromJson = OBJECT_MAPPER.readValue(bytes, CompactionTask.class);
    assertEquals(task, fromJson);
  }

  @Test
  public void testSerdeWithSegments() throws IOException
  {
    final Builder builder = new Builder(
        DATA_SOURCE,
        OBJECT_MAPPER,
        AuthTestUtils.TEST_AUTHORIZER_MAPPER,
        null,
        ROW_INGESTION_METERS_FACTORY,
        INDEXING_SERVICE_CLIENT,
        COORDINATOR_CLIENT,
        segmentLoaderFactory,
        RETRY_POLICY_FACTORY,
        APPENDERATORS_MANAGER
    );
    final CompactionTask task = builder
        .segments(SEGMENTS)
        .tuningConfig(createTuningConfig())
        .context(ImmutableMap.of("testKey", "testContext"))
        .build();

    final byte[] bytes = OBJECT_MAPPER.writeValueAsBytes(task);
    final CompactionTask fromJson = OBJECT_MAPPER.readValue(bytes, CompactionTask.class);
    assertEquals(task, fromJson);
  }

  @Test
  public void testSerdeWithDimensions() throws IOException
  {
    final Builder builder = new Builder(
        DATA_SOURCE,
        OBJECT_MAPPER,
        AuthTestUtils.TEST_AUTHORIZER_MAPPER,
        null,
        ROW_INGESTION_METERS_FACTORY,
        INDEXING_SERVICE_CLIENT,
        COORDINATOR_CLIENT,
        segmentLoaderFactory,
        RETRY_POLICY_FACTORY,
        APPENDERATORS_MANAGER
    );

    final CompactionTask task = builder
        .segments(SEGMENTS)
        .dimensionsSpec(
            new DimensionsSpec(
                ImmutableList.of(
                    new StringDimensionSchema("dim1"),
                    new StringDimensionSchema("dim2"),
                    new StringDimensionSchema("dim3")
                )
            )
        )
        .tuningConfig(createTuningConfig())
        .context(ImmutableMap.of("testKey", "testVal"))
        .build();

    final byte[] bytes = OBJECT_MAPPER.writeValueAsBytes(task);
    final CompactionTask fromJson = OBJECT_MAPPER.readValue(bytes, CompactionTask.class);
    assertEquals(task, fromJson);
  }

  private static void assertEquals(CompactionTask expected, CompactionTask actual)
  {
    Assert.assertEquals(expected.getType(), actual.getType());
    Assert.assertEquals(expected.getDataSource(), actual.getDataSource());
    Assert.assertEquals(expected.getIoConfig(), actual.getIoConfig());
    Assert.assertEquals(expected.getDimensionsSpec(), actual.getDimensionsSpec());
    Assert.assertArrayEquals(expected.getMetricsSpec(), actual.getMetricsSpec());
    Assert.assertEquals(expected.getTuningConfig(), actual.getTuningConfig());
    Assert.assertEquals(expected.getContext(), actual.getContext());
  }

  @Test
  public void testCreateIngestionSchema() throws IOException, SegmentLoadingException
  {
    final List<ParallelIndexIngestionSpec> ingestionSpecs = CompactionTask.createIngestionSchema(
        toolbox,
        new SegmentProvider(DATA_SOURCE, new CompactionIntervalSpec(COMPACTION_INTERVAL, null)),
        new PartitionConfigurationManager(TUNING_CONFIG),
        null,
        null,
        null,
        OBJECT_MAPPER,
        COORDINATOR_CLIENT,
        segmentLoaderFactory,
        RETRY_POLICY_FACTORY
    );
    final List<DimensionsSpec> expectedDimensionsSpec = getExpectedDimensionsSpecForAutoGeneration();

    ingestionSpecs.sort(
        (s1, s2) -> Comparators.intervalsByStartThenEnd().compare(
            s1.getDataSchema().getGranularitySpec().inputIntervals().get(0),
            s2.getDataSchema().getGranularitySpec().inputIntervals().get(0)
        )
    );
    Assert.assertEquals(6, ingestionSpecs.size());
    assertIngestionSchema(
        ingestionSpecs,
        expectedDimensionsSpec,
        AGGREGATORS,
        SEGMENT_INTERVALS,
        Granularities.MONTH
    );
  }

  @Test
  public void testCreateIngestionSchemaWithTargetPartitionSize() throws IOException, SegmentLoadingException
  {
    final ParallelIndexTuningConfig tuningConfig = new ParallelIndexTuningConfig(
        100000,
        null,
        500000,
        1000000L,
        null,
        null,
        null,
        null,
        new IndexSpec(
            new RoaringBitmapSerdeFactory(true),
            CompressionStrategy.LZ4,
            CompressionStrategy.LZF,
            LongEncodingStrategy.LONGS
        ),
        null,
        null,
        true,
        false,
        null,
        null,
        null,
        10,
        null,
        null,
        null,
        null,
        null,
        null,
        null,
        null,
        null
    );
    final List<ParallelIndexIngestionSpec> ingestionSpecs = CompactionTask.createIngestionSchema(
        toolbox,
        new SegmentProvider(DATA_SOURCE, new CompactionIntervalSpec(COMPACTION_INTERVAL, null)),
        new PartitionConfigurationManager(tuningConfig),
        null,
        null,
        null,
        OBJECT_MAPPER,
        COORDINATOR_CLIENT,
        segmentLoaderFactory,
        RETRY_POLICY_FACTORY
    );
    final List<DimensionsSpec> expectedDimensionsSpec = getExpectedDimensionsSpecForAutoGeneration();

    ingestionSpecs.sort(
        (s1, s2) -> Comparators.intervalsByStartThenEnd().compare(
            s1.getDataSchema().getGranularitySpec().inputIntervals().get(0),
            s2.getDataSchema().getGranularitySpec().inputIntervals().get(0)
        )
    );
    Assert.assertEquals(6, ingestionSpecs.size());
    assertIngestionSchema(
        ingestionSpecs,
        expectedDimensionsSpec,
        AGGREGATORS,
        SEGMENT_INTERVALS,
        tuningConfig,
        Granularities.MONTH
    );
  }

  @Test
  public void testCreateIngestionSchemaWithMaxTotalRows() throws IOException, SegmentLoadingException
  {
    final ParallelIndexTuningConfig tuningConfig = new ParallelIndexTuningConfig(
        null,
        null,
        500000,
        1000000L,
        1000000L,
        null,
        null,
        null,
        new IndexSpec(
            new RoaringBitmapSerdeFactory(true),
            CompressionStrategy.LZ4,
            CompressionStrategy.LZF,
            LongEncodingStrategy.LONGS
        ),
        null,
        null,
        false,
        false,
        5000L,
        null,
        null,
        null,
        null,
        null,
        null,
        null,
        null,
        null,
        null,
        null,
        null
    );
    final List<ParallelIndexIngestionSpec> ingestionSpecs = CompactionTask.createIngestionSchema(
        toolbox,
        new SegmentProvider(DATA_SOURCE, new CompactionIntervalSpec(COMPACTION_INTERVAL, null)),
        new PartitionConfigurationManager(tuningConfig),
        null,
        null,
        null,
        OBJECT_MAPPER,
        COORDINATOR_CLIENT,
        segmentLoaderFactory,
        RETRY_POLICY_FACTORY
    );
    final List<DimensionsSpec> expectedDimensionsSpec = getExpectedDimensionsSpecForAutoGeneration();

    ingestionSpecs.sort(
        (s1, s2) -> Comparators.intervalsByStartThenEnd().compare(
            s1.getDataSchema().getGranularitySpec().inputIntervals().get(0),
            s2.getDataSchema().getGranularitySpec().inputIntervals().get(0)
        )
    );
    Assert.assertEquals(6, ingestionSpecs.size());
    assertIngestionSchema(
        ingestionSpecs,
        expectedDimensionsSpec,
        AGGREGATORS,
        SEGMENT_INTERVALS,
        tuningConfig,
        Granularities.MONTH
    );
  }

  @Test
  public void testCreateIngestionSchemaWithNumShards() throws IOException, SegmentLoadingException
  {
    final ParallelIndexTuningConfig tuningConfig = new ParallelIndexTuningConfig(
        null,
        null,
        500000,
        1000000L,
        null,
        null,
        null,
        new HashedPartitionsSpec(null, 3, null),
        new IndexSpec(
            new RoaringBitmapSerdeFactory(true),
            CompressionStrategy.LZ4,
            CompressionStrategy.LZF,
            LongEncodingStrategy.LONGS
        ),
        null,
        null,
        true,
        false,
        5000L,
        null,
        null,
        10,
        null,
        null,
        null,
        null,
        null,
        null,
        null,
        null,
        null
    );
    final List<ParallelIndexIngestionSpec> ingestionSpecs = CompactionTask.createIngestionSchema(
        toolbox,
        new SegmentProvider(DATA_SOURCE, new CompactionIntervalSpec(COMPACTION_INTERVAL, null)),
        new PartitionConfigurationManager(tuningConfig),
        null,
        null,
        null,
        OBJECT_MAPPER,
        COORDINATOR_CLIENT,
        segmentLoaderFactory,
        RETRY_POLICY_FACTORY
    );
    final List<DimensionsSpec> expectedDimensionsSpec = getExpectedDimensionsSpecForAutoGeneration();

    ingestionSpecs.sort(
        (s1, s2) -> Comparators.intervalsByStartThenEnd().compare(
            s1.getDataSchema().getGranularitySpec().inputIntervals().get(0),
            s2.getDataSchema().getGranularitySpec().inputIntervals().get(0)
        )
    );
    Assert.assertEquals(6, ingestionSpecs.size());
    assertIngestionSchema(
        ingestionSpecs,
        expectedDimensionsSpec,
        AGGREGATORS,
        SEGMENT_INTERVALS,
        tuningConfig,
        Granularities.MONTH
    );
  }

  @Test
  public void testCreateIngestionSchemaWithCustomDimensionsSpec() throws IOException, SegmentLoadingException
  {
    final DimensionsSpec customSpec = new DimensionsSpec(
        Lists.newArrayList(
            new LongDimensionSchema("timestamp"),
            new StringDimensionSchema("string_dim_0"),
            new StringDimensionSchema("string_dim_1"),
            new StringDimensionSchema("string_dim_2"),
            new StringDimensionSchema("string_dim_3"),
            new StringDimensionSchema("string_dim_4"),
            new LongDimensionSchema("long_dim_0"),
            new LongDimensionSchema("long_dim_1"),
            new LongDimensionSchema("long_dim_2"),
            new LongDimensionSchema("long_dim_3"),
            new LongDimensionSchema("long_dim_4"),
            new FloatDimensionSchema("float_dim_0"),
            new FloatDimensionSchema("float_dim_1"),
            new FloatDimensionSchema("float_dim_2"),
            new FloatDimensionSchema("float_dim_3"),
            new FloatDimensionSchema("float_dim_4"),
            new DoubleDimensionSchema("double_dim_0"),
            new DoubleDimensionSchema("double_dim_1"),
            new DoubleDimensionSchema("double_dim_2"),
            new DoubleDimensionSchema("double_dim_3"),
            new DoubleDimensionSchema("double_dim_4"),
            new StringDimensionSchema(MIXED_TYPE_COLUMN)
        )
    );

    final List<ParallelIndexIngestionSpec> ingestionSpecs = CompactionTask.createIngestionSchema(
        toolbox,
        new SegmentProvider(DATA_SOURCE, new CompactionIntervalSpec(COMPACTION_INTERVAL, null)),
        new PartitionConfigurationManager(TUNING_CONFIG),
        customSpec,
        null,
        null,
        OBJECT_MAPPER,
        COORDINATOR_CLIENT,
        segmentLoaderFactory,
        RETRY_POLICY_FACTORY
    );

    ingestionSpecs.sort(
        (s1, s2) -> Comparators.intervalsByStartThenEnd().compare(
            s1.getDataSchema().getGranularitySpec().inputIntervals().get(0),
            s2.getDataSchema().getGranularitySpec().inputIntervals().get(0)
        )
    );
    Assert.assertEquals(6, ingestionSpecs.size());
    final List<DimensionsSpec> dimensionsSpecs = new ArrayList<>(6);
    IntStream.range(0, 6).forEach(i -> dimensionsSpecs.add(customSpec));
    assertIngestionSchema(
        ingestionSpecs,
        dimensionsSpecs,
        AGGREGATORS,
        SEGMENT_INTERVALS,
        Granularities.MONTH
    );
  }

  @Test
  public void testCreateIngestionSchemaWithCustomMetricsSpec() throws IOException, SegmentLoadingException
  {
    final AggregatorFactory[] customMetricsSpec = new AggregatorFactory[]{
        new CountAggregatorFactory("custom_count"),
        new LongSumAggregatorFactory("custom_long_sum", "agg_1"),
        new FloatMinAggregatorFactory("custom_float_min", "agg_3"),
        new DoubleMaxAggregatorFactory("custom_double_max", "agg_4")
    };

    final List<ParallelIndexIngestionSpec> ingestionSpecs = CompactionTask.createIngestionSchema(
        toolbox,
        new SegmentProvider(DATA_SOURCE, new CompactionIntervalSpec(COMPACTION_INTERVAL, null)),
        new PartitionConfigurationManager(TUNING_CONFIG),
        null,
        customMetricsSpec,
        null,
        OBJECT_MAPPER,
        COORDINATOR_CLIENT,
        segmentLoaderFactory,
        RETRY_POLICY_FACTORY
    );

    final List<DimensionsSpec> expectedDimensionsSpec = getExpectedDimensionsSpecForAutoGeneration();

    ingestionSpecs.sort(
        (s1, s2) -> Comparators.intervalsByStartThenEnd().compare(
            s1.getDataSchema().getGranularitySpec().inputIntervals().get(0),
            s2.getDataSchema().getGranularitySpec().inputIntervals().get(0)
        )
    );
    Assert.assertEquals(6, ingestionSpecs.size());
    assertIngestionSchema(
        ingestionSpecs,
        expectedDimensionsSpec,
        Arrays.asList(customMetricsSpec),
        SEGMENT_INTERVALS,
        Granularities.MONTH
    );
  }

  @Test
  public void testCreateIngestionSchemaWithCustomSegments() throws IOException, SegmentLoadingException
  {
    final List<ParallelIndexIngestionSpec> ingestionSpecs = CompactionTask.createIngestionSchema(
        toolbox,
        new SegmentProvider(DATA_SOURCE, SpecificSegmentsSpec.fromSegments(SEGMENTS)),
        new PartitionConfigurationManager(TUNING_CONFIG),
        null,
        null,
        null,
        OBJECT_MAPPER,
        COORDINATOR_CLIENT,
        segmentLoaderFactory,
        RETRY_POLICY_FACTORY
    );
    final List<DimensionsSpec> expectedDimensionsSpec = getExpectedDimensionsSpecForAutoGeneration();

    ingestionSpecs.sort(
        (s1, s2) -> Comparators.intervalsByStartThenEnd().compare(
            s1.getDataSchema().getGranularitySpec().inputIntervals().get(0),
            s2.getDataSchema().getGranularitySpec().inputIntervals().get(0)
        )
    );
    Assert.assertEquals(6, ingestionSpecs.size());
    assertIngestionSchema(
        ingestionSpecs,
        expectedDimensionsSpec,
        AGGREGATORS,
        SEGMENT_INTERVALS,
        Granularities.MONTH
    );
  }

  @Test
  public void testCreateIngestionSchemaWithDifferentSegmentSet() throws IOException, SegmentLoadingException
  {
    expectedException.expect(CoreMatchers.instanceOf(IllegalStateException.class));
    expectedException.expectMessage(CoreMatchers.containsString("are different from the current used segments"));

    final List<DataSegment> segments = new ArrayList<>(SEGMENTS);
    Collections.sort(segments);
    // Remove one segment in the middle
    segments.remove(segments.size() / 2);
    CompactionTask.createIngestionSchema(
        toolbox,
        new SegmentProvider(DATA_SOURCE, SpecificSegmentsSpec.fromSegments(segments)),
        new PartitionConfigurationManager(TUNING_CONFIG),
        null,
        null,
        null,
        OBJECT_MAPPER,
        COORDINATOR_CLIENT,
        segmentLoaderFactory,
        RETRY_POLICY_FACTORY
    );
  }

  @Test
  public void testMissingMetadata() throws IOException, SegmentLoadingException
  {
    expectedException.expect(RuntimeException.class);
    expectedException.expectMessage(CoreMatchers.startsWith("Index metadata doesn't exist for segment"));

    final TestIndexIO indexIO = (TestIndexIO) toolbox.getIndexIO();
    indexIO.removeMetadata(Iterables.getFirst(indexIO.getQueryableIndexMap().keySet(), null));
    final List<DataSegment> segments = new ArrayList<>(SEGMENTS);
    CompactionTask.createIngestionSchema(
        toolbox,
        new SegmentProvider(DATA_SOURCE, SpecificSegmentsSpec.fromSegments(segments)),
        new PartitionConfigurationManager(TUNING_CONFIG),
        null,
        null,
        null,
        OBJECT_MAPPER,
        COORDINATOR_CLIENT,
        segmentLoaderFactory,
        RETRY_POLICY_FACTORY
    );
  }

  @Test
  public void testEmptyInterval()
  {
    expectedException.expect(IllegalArgumentException.class);
    expectedException.expectMessage(CoreMatchers.containsString("must specify a nonempty interval"));

    final Builder builder = new Builder(
        DATA_SOURCE,
        OBJECT_MAPPER,
        AuthTestUtils.TEST_AUTHORIZER_MAPPER,
        null,
        ROW_INGESTION_METERS_FACTORY,
        INDEXING_SERVICE_CLIENT,
        COORDINATOR_CLIENT,
        segmentLoaderFactory,
        RETRY_POLICY_FACTORY,
        APPENDERATORS_MANAGER
    );

    final CompactionTask task = builder
        .interval(Intervals.of("2000-01-01/2000-01-01"))
        .build();
  }

  @Test
  public void testSegmentGranularity() throws IOException, SegmentLoadingException
  {
    final List<ParallelIndexIngestionSpec> ingestionSpecs = CompactionTask.createIngestionSchema(
        toolbox,
        new SegmentProvider(DATA_SOURCE, new CompactionIntervalSpec(COMPACTION_INTERVAL, null)),
        new PartitionConfigurationManager(TUNING_CONFIG),
        null,
        null,
        new PeriodGranularity(Period.months(3), null, null),
        OBJECT_MAPPER,
        COORDINATOR_CLIENT,
        segmentLoaderFactory,
        RETRY_POLICY_FACTORY
    );
    final List<DimensionsSpec> expectedDimensionsSpec = ImmutableList.of(
        new DimensionsSpec(getDimensionSchema(new DoubleDimensionSchema("string_to_double")))
    );

    ingestionSpecs.sort(
        (s1, s2) -> Comparators.intervalsByStartThenEnd().compare(
            s1.getDataSchema().getGranularitySpec().inputIntervals().get(0),
            s2.getDataSchema().getGranularitySpec().inputIntervals().get(0)
        )
    );
    Assert.assertEquals(1, ingestionSpecs.size());
    assertIngestionSchema(
        ingestionSpecs,
        expectedDimensionsSpec,
        AGGREGATORS,
        Collections.singletonList(COMPACTION_INTERVAL),
        new PeriodGranularity(Period.months(3), null, null)
    );
  }

  @Test
  public void testNullSegmentGranularityAnd() throws IOException, SegmentLoadingException
  {
    final List<ParallelIndexIngestionSpec> ingestionSpecs = CompactionTask.createIngestionSchema(
        toolbox,
        new SegmentProvider(DATA_SOURCE, new CompactionIntervalSpec(COMPACTION_INTERVAL, null)),
        new PartitionConfigurationManager(TUNING_CONFIG),
        null,
        null,
        null,
        OBJECT_MAPPER,
        COORDINATOR_CLIENT,
        segmentLoaderFactory,
        RETRY_POLICY_FACTORY
    );
    final List<DimensionsSpec> expectedDimensionsSpec = getExpectedDimensionsSpecForAutoGeneration();

    ingestionSpecs.sort(
        (s1, s2) -> Comparators.intervalsByStartThenEnd().compare(
            s1.getDataSchema().getGranularitySpec().inputIntervals().get(0),
            s2.getDataSchema().getGranularitySpec().inputIntervals().get(0)
        )
    );
    Assert.assertEquals(6, ingestionSpecs.size());
    assertIngestionSchema(
        ingestionSpecs,
        expectedDimensionsSpec,
        AGGREGATORS,
        SEGMENT_INTERVALS,
        Granularities.MONTH
    );
  }

  private static List<DimensionsSpec> getExpectedDimensionsSpecForAutoGeneration()
  {
    return ImmutableList.of(
        new DimensionsSpec(getDimensionSchema(new StringDimensionSchema("string_to_double"))),
        new DimensionsSpec(getDimensionSchema(new StringDimensionSchema("string_to_double"))),
        new DimensionsSpec(getDimensionSchema(new StringDimensionSchema("string_to_double"))),
        new DimensionsSpec(getDimensionSchema(new StringDimensionSchema("string_to_double"))),
        new DimensionsSpec(getDimensionSchema(new DoubleDimensionSchema("string_to_double"))),
        new DimensionsSpec(getDimensionSchema(new DoubleDimensionSchema("string_to_double")))
    );
  }

  private static List<DimensionSchema> getDimensionSchema(DimensionSchema mixedTypeColumn)
  {
    return Lists.newArrayList(
        new LongDimensionSchema("timestamp"),
        new StringDimensionSchema("string_dim_4"),
        new LongDimensionSchema("long_dim_4"),
        new FloatDimensionSchema("float_dim_4"),
        new DoubleDimensionSchema("double_dim_4"),
        new StringDimensionSchema("string_dim_0"),
        new LongDimensionSchema("long_dim_0"),
        new FloatDimensionSchema("float_dim_0"),
        new DoubleDimensionSchema("double_dim_0"),
        new StringDimensionSchema("string_dim_1"),
        new LongDimensionSchema("long_dim_1"),
        new FloatDimensionSchema("float_dim_1"),
        new DoubleDimensionSchema("double_dim_1"),
        new StringDimensionSchema("string_dim_2"),
        new LongDimensionSchema("long_dim_2"),
        new FloatDimensionSchema("float_dim_2"),
        new DoubleDimensionSchema("double_dim_2"),
        new StringDimensionSchema("string_dim_3"),
        new LongDimensionSchema("long_dim_3"),
        new FloatDimensionSchema("float_dim_3"),
        new DoubleDimensionSchema("double_dim_3"),
        new StringDimensionSchema("string_dim_5"),
        new LongDimensionSchema("long_dim_5"),
        new FloatDimensionSchema("float_dim_5"),
        new DoubleDimensionSchema("double_dim_5"),
        mixedTypeColumn
    );
  }

  private void assertIngestionSchema(
      List<ParallelIndexIngestionSpec> ingestionSchemas,
      List<DimensionsSpec> expectedDimensionsSpecs,
      List<AggregatorFactory> expectedMetricsSpec,
      List<Interval> expectedSegmentIntervals,
      Granularity expectedSegmentGranularity
  )
  {
    assertIngestionSchema(
        ingestionSchemas,
        expectedDimensionsSpecs,
        expectedMetricsSpec,
        expectedSegmentIntervals,
        new ParallelIndexTuningConfig(
            null,
            null,
            500000,
            1000000L,
            Long.MAX_VALUE,
            null,
            null,
            new HashedPartitionsSpec(5000000, null, null), // automatically computed targetPartitionSize
            new IndexSpec(
                new RoaringBitmapSerdeFactory(true),
                CompressionStrategy.LZ4,
                CompressionStrategy.LZF,
                LongEncodingStrategy.LONGS
            ),
            null,
            null,
            true,
            false,
            5000L,
            null,
            null,
            null,
            null,
            null,
            null,
            null,
            null,
            null,
            null,
            null,
            null
        ),
        expectedSegmentGranularity
    );
  }

  private void assertIngestionSchema(
      List<ParallelIndexIngestionSpec> ingestionSchemas,
      List<DimensionsSpec> expectedDimensionsSpecs,
      List<AggregatorFactory> expectedMetricsSpec,
      List<Interval> expectedSegmentIntervals,
      ParallelIndexTuningConfig expectedTuningConfig,
      Granularity expectedSegmentGranularity
  )
  {
    Preconditions.checkArgument(
        ingestionSchemas.size() == expectedDimensionsSpecs.size(),
        "ingesionSchemas.size()[%s] should be same with expectedDimensionsSpecs.size()[%s]",
        ingestionSchemas.size(),
        expectedDimensionsSpecs.size()
    );

    for (int i = 0; i < ingestionSchemas.size(); i++) {
      final ParallelIndexIngestionSpec ingestionSchema = ingestionSchemas.get(i);
      final DimensionsSpec expectedDimensionsSpec = expectedDimensionsSpecs.get(i);

      // assert dataSchema
      final DataSchema dataSchema = ingestionSchema.getDataSchema();
      Assert.assertEquals(DATA_SOURCE, dataSchema.getDataSource());

      final InputRowParser parser = OBJECT_MAPPER.convertValue(dataSchema.getParser(), InputRowParser.class);
      Assert.assertTrue(parser instanceof TransformingInputRowParser);
      Assert.assertTrue(((TransformingInputRowParser) parser).getParser() instanceof NoopInputRowParser);
      Assert.assertTrue(parser.getParseSpec() instanceof TimeAndDimsParseSpec);
      Assert.assertEquals(
          new HashSet<>(expectedDimensionsSpec.getDimensions()),
          new HashSet<>(parser.getParseSpec().getDimensionsSpec().getDimensions())
      );

      // metrics
      final List<AggregatorFactory> expectedAggregators = expectedMetricsSpec
          .stream()
          .map(AggregatorFactory::getCombiningFactory)
          .collect(Collectors.toList());
      Assert.assertEquals(expectedAggregators, Arrays.asList(dataSchema.getAggregators()));
      Assert.assertEquals(
          new UniformGranularitySpec(
              expectedSegmentGranularity,
              Granularities.NONE,
              false,
              Collections.singletonList(expectedSegmentIntervals.get(i))
          ),
          dataSchema.getGranularitySpec()
      );

      // assert ioConfig
      final ParallelIndexIOConfig ioConfig = ingestionSchema.getIOConfig();
      Assert.assertFalse(ioConfig.isAppendToExisting());
      final FirehoseFactory firehoseFactory = ioConfig.getFirehoseFactory();
      Assert.assertTrue(firehoseFactory instanceof IngestSegmentFirehoseFactory);
      final IngestSegmentFirehoseFactory ingestSegmentFirehoseFactory = (IngestSegmentFirehoseFactory) firehoseFactory;
      Assert.assertEquals(DATA_SOURCE, ingestSegmentFirehoseFactory.getDataSource());
      Assert.assertEquals(expectedSegmentIntervals.get(i), ingestSegmentFirehoseFactory.getInterval());
      Assert.assertNull(ingestSegmentFirehoseFactory.getDimensionsFilter());

      Assert.assertEquals(
          new HashSet<>(expectedDimensionsSpec.getDimensionNames()),
          new HashSet<>(ingestSegmentFirehoseFactory.getDimensions())
      );

      // assert tuningConfig
      Assert.assertEquals(expectedTuningConfig, ingestionSchema.getTuningConfig());
    }
  }

  private static class TestCoordinatorClient extends CoordinatorClient
  {
    private final Map<DataSegment, File> segmentMap;

    TestCoordinatorClient(Map<DataSegment, File> segmentMap)
    {
      super(null, null);
      this.segmentMap = segmentMap;
    }

    @Override
<<<<<<< HEAD
    public List<DataSegment> fetchUsedSegmentsInDataSourceForIntervals(String dataSource, List<Interval> intervals)
=======
    public Collection<DataSegment> getDatabaseSegmentDataSourceSegments(String dataSource, List<Interval> intervals)
>>>>>>> 517c1463
    {
      return ImmutableSet.copyOf(segmentMap.keySet());
    }
  }

  private static class TestTaskToolbox extends TaskToolbox
  {
    private final Map<DataSegment, File> segmentFileMap;

    TestTaskToolbox(
        TaskActionClient taskActionClient,
        IndexIO indexIO,
        Map<DataSegment, File> segmentFileMap
    )
    {
      super(
          null,
          null,
          taskActionClient,
          null,
          null,
          null,
          null,
          null,
          null,
          null,
          null,
          null,
          null,
          null,
          null,
          null,
          null,
          indexIO,
          null,
          null,
          null,
          new IndexMergerV9(OBJECT_MAPPER, indexIO, OffHeapMemorySegmentWriteOutMediumFactory.instance()),
          null,
          null,
          null,
          null,
          new NoopTestTaskReportFileWriter(),
          null
      );
      this.segmentFileMap = segmentFileMap;
    }

    @Override
    public Map<DataSegment, File> fetchSegments(List<DataSegment> segments)
    {
      final Map<DataSegment, File> submap = new HashMap<>(segments.size());
      for (DataSegment segment : segments) {
        final File file = Preconditions.checkNotNull(segmentFileMap.get(segment));
        submap.put(segment, file);
      }
      return submap;
    }
  }

  private static class TestTaskActionClient implements TaskActionClient
  {
    private final List<DataSegment> segments;

    TestTaskActionClient(List<DataSegment> segments)
    {
      this.segments = segments;
    }

    @Override
    public <RetType> RetType submit(TaskAction<RetType> taskAction)
    {
      if (!(taskAction instanceof RetrieveUsedSegmentsAction)) {
        throw new ISE("action[%s] is not supported", taskAction);
      }
      return (RetType) segments;
    }
  }

  private static class TestIndexIO extends IndexIO
  {
    private final Map<File, QueryableIndex> queryableIndexMap;

    TestIndexIO(
        ObjectMapper mapper,
        Map<DataSegment, File> segmentFileMap
    )
    {
      super(mapper, () -> 0);

      queryableIndexMap = new HashMap<>(segmentFileMap.size());
      for (Entry<DataSegment, File> entry : segmentFileMap.entrySet()) {
        final DataSegment segment = entry.getKey();
        final List<String> columnNames = new ArrayList<>(segment.getDimensions().size() + segment.getMetrics().size());
        columnNames.add(ColumnHolder.TIME_COLUMN_NAME);
        columnNames.addAll(segment.getDimensions());
        columnNames.addAll(segment.getMetrics());
        final Map<String, ColumnHolder> columnMap = new HashMap<>(columnNames.size());
        final List<AggregatorFactory> aggregatorFactories = new ArrayList<>(segment.getMetrics().size());

        for (String columnName : columnNames) {
          if (MIXED_TYPE_COLUMN.equals(columnName)) {
            columnMap.put(columnName, createColumn(MIXED_TYPE_COLUMN_MAP.get(segment.getInterval())));
          } else if (DIMENSIONS.containsKey(columnName)) {
            columnMap.put(columnName, createColumn(DIMENSIONS.get(columnName)));
          } else {
            final Optional<AggregatorFactory> maybeMetric = AGGREGATORS.stream()
                                                                       .filter(agg -> agg.getName().equals(columnName))
                                                                       .findAny();
            if (maybeMetric.isPresent()) {
              columnMap.put(columnName, createColumn(maybeMetric.get()));
              aggregatorFactories.add(maybeMetric.get());
            }
          }
        }

        final Metadata metadata = new Metadata(
            null,
            aggregatorFactories.toArray(new AggregatorFactory[0]),
            null,
            null,
            null
        );

        queryableIndexMap.put(
            entry.getValue(),
            new SimpleQueryableIndex(
                segment.getInterval(),
                new ListIndexed<>(segment.getDimensions()),
                null,
                columnMap,
                null,
                metadata
            )
        );
      }
    }

    @Override
    public QueryableIndex loadIndex(File file)
    {
      return queryableIndexMap.get(file);
    }

    void removeMetadata(File file)
    {
      final SimpleQueryableIndex index = (SimpleQueryableIndex) queryableIndexMap.get(file);
      if (index != null) {
        queryableIndexMap.put(
            file,
            new SimpleQueryableIndex(
                index.getDataInterval(),
                index.getColumnNames(),
                index.getAvailableDimensions(),
                index.getBitmapFactoryForDimensions(),
                index.getColumns(),
                index.getFileMapper(),
                null,
                index.getDimensionHandlers()
            )
        );
      }
    }

    Map<File, QueryableIndex> getQueryableIndexMap()
    {
      return queryableIndexMap;
    }
  }

  private static ColumnHolder createColumn(DimensionSchema dimensionSchema)
  {
    return new TestColumn(IncrementalIndex.TYPE_MAP.get(dimensionSchema.getValueType()));
  }

  private static ColumnHolder createColumn(AggregatorFactory aggregatorFactory)
  {
    return new TestColumn(ValueType.fromString(aggregatorFactory.getTypeName()));
  }

  private static class TestColumn implements ColumnHolder
  {
    private final ColumnCapabilities columnCapabilities;

    TestColumn(ValueType type)
    {
      columnCapabilities = new ColumnCapabilitiesImpl()
          .setType(type)
          .setDictionaryEncoded(type == ValueType.STRING) // set a fake value to make string columns
          .setHasBitmapIndexes(type == ValueType.STRING)
          .setHasSpatialIndexes(false)
          .setHasMultipleValues(false);
    }

    @Override
    public ColumnCapabilities getCapabilities()
    {
      return columnCapabilities;
    }

    @Override
    public int getLength()
    {
      return NUM_ROWS_PER_SEGMENT;
    }

    @Override
    public BaseColumn getColumn()
    {
      return null;
    }

    @Override
    public SettableColumnValueSelector makeNewSettableColumnValueSelector()
    {
      return null;
    }

    @Override
    public BitmapIndex getBitmapIndex()
    {
      return null;
    }

    @Override
    public SpatialIndex getSpatialIndex()
    {
      return null;
    }
  }
}<|MERGE_RESOLUTION|>--- conflicted
+++ resolved
@@ -1118,11 +1118,10 @@
     }
 
     @Override
-<<<<<<< HEAD
-    public List<DataSegment> fetchUsedSegmentsInDataSourceForIntervals(String dataSource, List<Interval> intervals)
-=======
-    public Collection<DataSegment> getDatabaseSegmentDataSourceSegments(String dataSource, List<Interval> intervals)
->>>>>>> 517c1463
+    public Collection<DataSegment> fetchUsedSegmentsInDataSourceForIntervals(
+        String dataSource,
+        List<Interval> intervals
+    )
     {
       return ImmutableSet.copyOf(segmentMap.keySet());
     }
