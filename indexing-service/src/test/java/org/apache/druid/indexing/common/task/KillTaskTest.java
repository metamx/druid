/*
 * Licensed to the Apache Software Foundation (ASF) under one
 * or more contributor license agreements.  See the NOTICE file
 * distributed with this work for additional information
 * regarding copyright ownership.  The ASF licenses this file
 * to you under the Apache License, Version 2.0 (the
 * "License"); you may not use this file except in compliance
 * with the License.  You may obtain a copy of the License at
 *
 *   http://www.apache.org/licenses/LICENSE-2.0
 *
 * Unless required by applicable law or agreed to in writing,
 * software distributed under the License is distributed on an
 * "AS IS" BASIS, WITHOUT WARRANTIES OR CONDITIONS OF ANY
 * KIND, either express or implied.  See the License for the
 * specific language governing permissions and limitations
 * under the License.
 */

package org.apache.druid.indexing.common.task;

import com.google.common.collect.ImmutableList;
import com.google.common.collect.ImmutableSet;
import org.apache.druid.indexer.TaskState;
import org.apache.druid.indexing.overlord.Segments;
import org.apache.druid.indexing.overlord.TaskRunner;
import org.apache.druid.java.util.common.DateTimes;
import org.apache.druid.java.util.common.Intervals;
import org.apache.druid.timeline.DataSegment;
import org.joda.time.Interval;
import org.junit.Assert;
import org.junit.Before;
import org.junit.Test;

import java.util.List;
import java.util.Set;

public class KillTaskTest extends IngestionTestBase
{
  private static final String DATA_SOURCE = "dataSource";

  private TaskRunner taskRunner;

  @Before
  public void setup()
  {
    taskRunner = new TestTaskRunner();
  }

  @Test
  public void testKill() throws Exception
  {
    final String version = DateTimes.nowUtc().toString();
    final Set<DataSegment> segments = ImmutableSet.of(
        newSegment(Intervals.of("2019-01-01/2019-02-01"), version),
        newSegment(Intervals.of("2019-02-01/2019-03-01"), version),
        newSegment(Intervals.of("2019-03-01/2019-04-01"), version),
        newSegment(Intervals.of("2019-04-01/2019-05-01"), version)
    );
    final Set<DataSegment> announced = getMetadataStorageCoordinator().announceHistoricalSegments(segments);

    Assert.assertEquals(segments, announced);

    Assert.assertTrue(
        getSegmentsMetadata().markSegmentAsUnused(
            newSegment(Intervals.of("2019-02-01/2019-03-01"), version).getId().toString()
        )
    );
    Assert.assertTrue(
        getSegmentsMetadata().markSegmentAsUnused(
            newSegment(Intervals.of("2019-03-01/2019-04-01"), version).getId().toString()
        )
    );

    final KillUnusedSegmentsTask task =
        new KillUnusedSegmentsTask(null, DATA_SOURCE, Intervals.of("2019-03-01/2019-04-01"), null);

    Assert.assertEquals(TaskState.SUCCESS, taskRunner.run(task).get().getStatusCode());

<<<<<<< HEAD
    final List<DataSegment> unusedSegments = getMetadataStorageCoordinator().retrieveUnusedSegmentsForInterval(
        DATA_SOURCE,
        Intervals.of("2019/2020")
    );
=======
    final List<DataSegment> unusedSegments =
        getMetadataStorageCoordinator().getUnusedSegmentsForInterval(DATA_SOURCE, Intervals.of("2019/2020"));
>>>>>>> 517c1463

    Assert.assertEquals(ImmutableList.of(newSegment(Intervals.of("2019-02-01/2019-03-01"), version)), unusedSegments);
    Assert.assertEquals(
        ImmutableSet.of(
            newSegment(Intervals.of("2019-01-01/2019-02-01"), version),
            newSegment(Intervals.of("2019-04-01/2019-05-01"), version)
        ),
<<<<<<< HEAD
        getMetadataStorageCoordinator().retrieveUsedSegmentsForInterval(DATA_SOURCE, Intervals.of("2019/2020"))
=======
        ImmutableSet.copyOf(
            getMetadataStorageCoordinator()
                .getUsedSegmentsForInterval(DATA_SOURCE, Intervals.of("2019/2020"), Segments.ONLY_VISIBLE)
        )
>>>>>>> 517c1463
    );
  }

  private static DataSegment newSegment(Interval interval, String version)
  {
    return new DataSegment(
        DATA_SOURCE,
        interval,
        version,
        null,
        null,
        null,
        null,
        9,
        10L
    );
  }
}<|MERGE_RESOLUTION|>--- conflicted
+++ resolved
@@ -27,6 +27,7 @@
 import org.apache.druid.java.util.common.DateTimes;
 import org.apache.druid.java.util.common.Intervals;
 import org.apache.druid.timeline.DataSegment;
+import org.assertj.core.api.Assertions;
 import org.joda.time.Interval;
 import org.junit.Assert;
 import org.junit.Before;
@@ -77,30 +78,16 @@
 
     Assert.assertEquals(TaskState.SUCCESS, taskRunner.run(task).get().getStatusCode());
 
-<<<<<<< HEAD
-    final List<DataSegment> unusedSegments = getMetadataStorageCoordinator().retrieveUnusedSegmentsForInterval(
-        DATA_SOURCE,
-        Intervals.of("2019/2020")
-    );
-=======
     final List<DataSegment> unusedSegments =
-        getMetadataStorageCoordinator().getUnusedSegmentsForInterval(DATA_SOURCE, Intervals.of("2019/2020"));
->>>>>>> 517c1463
+        getMetadataStorageCoordinator().retrieveUnusedSegmentsForInterval(DATA_SOURCE, Intervals.of("2019/2020"));
 
     Assert.assertEquals(ImmutableList.of(newSegment(Intervals.of("2019-02-01/2019-03-01"), version)), unusedSegments);
-    Assert.assertEquals(
-        ImmutableSet.of(
-            newSegment(Intervals.of("2019-01-01/2019-02-01"), version),
-            newSegment(Intervals.of("2019-04-01/2019-05-01"), version)
-        ),
-<<<<<<< HEAD
-        getMetadataStorageCoordinator().retrieveUsedSegmentsForInterval(DATA_SOURCE, Intervals.of("2019/2020"))
-=======
-        ImmutableSet.copyOf(
-            getMetadataStorageCoordinator()
-                .getUsedSegmentsForInterval(DATA_SOURCE, Intervals.of("2019/2020"), Segments.ONLY_VISIBLE)
-        )
->>>>>>> 517c1463
+    Assertions.assertThat(
+        getMetadataStorageCoordinator()
+            .retrieveUsedSegmentsForInterval(DATA_SOURCE, Intervals.of("2019/2020"), Segments.ONLY_VISIBLE)
+    ).containsExactlyInAnyOrder(
+        newSegment(Intervals.of("2019-01-01/2019-02-01"), version),
+        newSegment(Intervals.of("2019-04-01/2019-05-01"), version)
     );
   }
 
