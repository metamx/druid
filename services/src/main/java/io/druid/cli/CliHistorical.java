--- conflicted
+++ resolved
@@ -35,11 +35,7 @@
 import io.druid.guice.ManageLifecycle;
 import io.druid.guice.NodeTypeConfig;
 import io.druid.query.QuerySegmentWalker;
-<<<<<<< HEAD
-import io.druid.query.extraction.LookupExtractionModule;
-=======
 import io.druid.query.lookup.LookupModule;
->>>>>>> cf342d8d
 import io.druid.server.QueryResource;
 import io.druid.server.coordination.ServerManager;
 import io.druid.server.coordination.ZkCoordinator;
@@ -95,11 +91,7 @@
             MetricsModule.register(binder, CacheMonitor.class);
           }
         },
-<<<<<<< HEAD
-        new LookupExtractionModule()
-=======
         new LookupModule()
->>>>>>> cf342d8d
     );
   }
 }