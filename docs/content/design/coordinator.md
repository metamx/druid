---
layout: doc_page
title: "Coordinator Process"
---

<!--
  ~ Licensed to the Apache Software Foundation (ASF) under one
  ~ or more contributor license agreements.  See the NOTICE file
  ~ distributed with this work for additional information
  ~ regarding copyright ownership.  The ASF licenses this file
  ~ to you under the Apache License, Version 2.0 (the
  ~ "License"); you may not use this file except in compliance
  ~ with the License.  You may obtain a copy of the License at
  ~
  ~   http://www.apache.org/licenses/LICENSE-2.0
  ~
  ~ Unless required by applicable law or agreed to in writing,
  ~ software distributed under the License is distributed on an
  ~ "AS IS" BASIS, WITHOUT WARRANTIES OR CONDITIONS OF ANY
  ~ KIND, either express or implied.  See the License for the
  ~ specific language governing permissions and limitations
  ~ under the License.
  -->

# Coordinator Process

### Configuration

For Coordinator Process Configuration, see [Coordinator Configuration](../configuration/index.html#coordinator).

### HTTP endpoints

For a list of API endpoints supported by the Coordinator, see [Coordinator API](../operations/api-reference.html#coordinator).

### Overview

The Druid Coordinator process is primarily responsible for segment management and distribution. More specifically, the
Druid Coordinator process communicates to Historical processes to load or drop segments based on configurations. The
Druid Coordinator is responsible for loading new segments, dropping outdated segments, ensuring that segments are
"replicated" (that is, loaded on multiple different Historical nodes) proper (configurated) number of times, and moving
("balancing") segments between Historical nodes to keep the latter evenly loaded.

The Druid Coordinator runs its duties periodically and the time between each run is a configurable parameter. On each
run, the Coordinator assesses the current state of the cluster before deciding on the appropriate actions to take.
Similar to the Broker and Historical processes, the Druid Coordinator maintains a connection to a Zookeeper cluster for
current cluster information. The Coordinator also maintains a connection to a database containing information about
"used" segments (that is, the segments that *should* be loaded in the cluster) and the loading rules.

Before any unassigned segments are serviced by Historical processes, the Historical processes for each tier are first
sorted in terms of capacity, with least capacity servers having the highest priority. Unassigned segments are always
assigned to the processes with least capacity to maintain a level of balance between processes. The Coordinator does not
directly communicate with a historical process when assigning it a new segment; instead the Coordinator creates some
temporary information about the new segment under load queue path of the historical process. Once this request is seen,
the historical process will load the segment and begin servicing it.

### Running

```
org.apache.druid.cli.Main server coordinator
```

### Rules

Segments can be automatically loaded and dropped from the cluster based on a set of rules. For more information on rules, see [Rule Configuration](../operations/rule-configuration.html).

### Cleaning Up Segments

<<<<<<< HEAD
Each run, the Druid Coordinator compares the set of used segments in the database with the segments served by some nodes
in the cluster. Coordinator sends requests to Historical nodes to unload unused segments or segments the are removed
from the database. Segments that are overshadowed (their versions are too old and their data has been replaced by newer
segments) are also unloaded.

Note that if all segments in database are deleted (or marked unused), then Coordinator will not send any unloading
requests to Historicals. This is done to prevent a race condition in which the Coordinator would drop all segments if it
started running cleanup before it finished polling the database for used segments for the first time and believed that
there were no segments.
=======
Each run, the Druid coordinator compares the list of available database segments in the database with the current segments in the cluster. Segments that are not in the database but are still being served in the cluster are flagged and appended to a removal list. Segments that are overshadowed (their versions are too old and their data has been replaced by newer segments) are also dropped.
>>>>>>> c2a42e05

### Segment Availability

If a Historical process restarts or becomes unavailable for any reason, the Druid Coordinator will notice a process has gone missing and treat all segments served by that process as being dropped. Given a sufficient period of time, the segments may be reassigned to other Historical processes in the cluster. However, each segment that is dropped is not immediately forgotten. Instead, there is a transitional data structure that stores all dropped segments with an associated lifetime. The lifetime represents a period of time in which the Coordinator will not reassign a dropped segment. Hence, if a historical process becomes unavailable and available again within a short period of time, the historical process will start up and serve segments from its cache without any those segments being reassigned across the cluster.

### Balancing Segment Load

To ensure an even distribution of segments across Historical processes in the cluster, the Coordinator process will find the total size of all segments being served by every Historical process each time the Coordinator runs. For every Historical process tier in the cluster, the Coordinator process will determine the Historical process with the highest utilization and the Historical process with the lowest utilization. The percent difference in utilization between the two processes is computed, and if the result exceeds a certain threshold, a number of segments will be moved from the highest utilized process to the lowest utilized process. There is a configurable limit on the number of segments that can be moved from one process to another each time the Coordinator runs. Segments to be moved are selected at random and only moved if the resulting utilization calculation indicates the percentage difference between the highest and lowest servers has decreased.

### Compacting Segments

Each run, the Druid Coordinator compacts small segments abutting each other. This is useful when you have a lot of small
segments which may degrade query performance as well as increase disk space usage. See [Segment Size Optimization](../operations/segment-optimization.html) for details.

The Coordinator first finds the segments to compact together based on the [segment search policy](#segment-search-policy).
Once some segments are found, it launches a [compaction task](../ingestion/tasks.html#compaction-task) to compact those segments.
The maximum number of running compaction tasks is `min(sum of worker capacity * slotRatio, maxSlots)`.
Note that even though `min(sum of worker capacity * slotRatio, maxSlots)` = 0, at least one compaction task is always submitted
if the compaction is enabled for a dataSource.
See [Compaction Configuration API](../operations/api-reference.html#compaction-configuration) and [Compaction Configuration](../configuration/index.html#compaction-dynamic-configuration) to enable the compaction.

Compaction tasks might fail due to the following reasons.

- If the input segments of a compaction task are removed or overshadowed before it starts, that compaction task fails immediately.
- If a task of a higher priority acquires a lock for an interval overlapping with the interval of a compaction task, the compaction task fails.

Once a compaction task fails, the Coordinator simply finds the segments for the interval of the failed task again, and launches a new compaction task in the next run.

### Segment Search Policy

#### Newest Segment First Policy

At every coordinator run, this policy searches for segments to compact by iterating segments from the latest to the oldest.
Once it finds the latest segment among all dataSources, it checks if the segment is _compactible_ with other segments of the same dataSource which have the same or abutting intervals.
Note that segments are compactible if their total size is smaller than or equal to the configured `inputSegmentSizeBytes`.

Here are some details with an example. Let us assume we have two dataSources (`foo`, `bar`)
and 5 segments (`foo_2017-10-01T00:00:00.000Z_2017-11-01T00:00:00.000Z_VERSION`, `foo_2017-11-01T00:00:00.000Z_2017-12-01T00:00:00.000Z_VERSION`, `bar_2017-08-01T00:00:00.000Z_2017-09-01T00:00:00.000Z_VERSION`, `bar_2017-09-01T00:00:00.000Z_2017-10-01T00:00:00.000Z_VERSION`, `bar_2017-10-01T00:00:00.000Z_2017-11-01T00:00:00.000Z_VERSION`).
When each segment has the same size of 10 MB and `inputSegmentSizeBytes` is 20 MB, this policy first returns two segments (`foo_2017-10-01T00:00:00.000Z_2017-11-01T00:00:00.000Z_VERSION` and `foo_2017-11-01T00:00:00.000Z_2017-12-01T00:00:00.000Z_VERSION`) to compact together because
`foo_2017-11-01T00:00:00.000Z_2017-12-01T00:00:00.000Z_VERSION` is the latest segment and `foo_2017-10-01T00:00:00.000Z_2017-11-01T00:00:00.000Z_VERSION` abuts to it.

If the coordinator has enough task slots for compaction, this policy would continue searching for the next segments and return
`bar_2017-10-01T00:00:00.000Z_2017-11-01T00:00:00.000Z_VERSION` and `bar_2017-09-01T00:00:00.000Z_2017-10-01T00:00:00.000Z_VERSION`.
Note that `bar_2017-08-01T00:00:00.000Z_2017-09-01T00:00:00.000Z_VERSION` is not compacted together even though it abuts to `bar_2017-09-01T00:00:00.000Z_2017-10-01T00:00:00.000Z_VERSION`.
This is because the total segment size to compact would be greater than `inputSegmentSizeBytes` if it's included.

The search start point can be changed by setting [skipOffsetFromLatest](../configuration/index.html#compaction-dynamic-configuration).
If this is set, this policy will ignore the segments falling into the interval of (the end time of the very latest segment - `skipOffsetFromLatest`).
This is to avoid conflicts between compaction tasks and realtime tasks.
Note that realtime tasks have a higher priority than compaction tasks by default. Realtime tasks will revoke the locks of compaction tasks if their intervals overlap, resulting in the termination of the compaction task.

<div class="note caution">
This policy currently cannot handle the situation when there are a lot of small segments which have the same interval,
and their total size exceeds <a href="../configuration/index.html#compaction-dynamic-configuration">inputSegmentSizeBytes</a>.
If it finds such segments, it simply skips them.
</div>

### The Coordinator Console

The Druid Coordinator exposes a web GUI for displaying cluster information and rule configuration. For more details, please see [coordinator console](../operations/management-uis.html#coordinator-consoles).

### FAQ

1. **Do clients ever contact the Coordinator process?**

    The Coordinator is not involved in a query.

    Historical processes never directly contact the Coordinator process. The Druid Coordinator tells the Historical processes to load/drop data via Zookeeper, but the Historical processes are completely unaware of the Coordinator.

    Brokers also never contact the Coordinator. Brokers base their understanding of the data topology on metadata exposed by the Historical processes via ZK and are completely unaware of the Coordinator.

2. **Does it matter if the Coordinator process starts up before or after other processes?**

    No. If the Druid Coordinator is not started up, no new segments will be loaded in the cluster and outdated segments will not be dropped. However, the Coordinator process can be started up at any time, and after a configurable delay, will start running Coordinator tasks.

    This also means that if you have a working cluster and all of your Coordinators die, the cluster will continue to function, it just won’t experience any changes to its data topology.<|MERGE_RESOLUTION|>--- conflicted
+++ resolved
@@ -65,19 +65,12 @@
 
 ### Cleaning Up Segments
 
-<<<<<<< HEAD
 Each run, the Druid Coordinator compares the set of used segments in the database with the segments served by some nodes
 in the cluster. Coordinator sends requests to Historical nodes to unload unused segments or segments the are removed
-from the database. Segments that are overshadowed (their versions are too old and their data has been replaced by newer
-segments) are also unloaded.
+from the database.
 
-Note that if all segments in database are deleted (or marked unused), then Coordinator will not send any unloading
-requests to Historicals. This is done to prevent a race condition in which the Coordinator would drop all segments if it
-started running cleanup before it finished polling the database for used segments for the first time and believed that
-there were no segments.
-=======
-Each run, the Druid coordinator compares the list of available database segments in the database with the current segments in the cluster. Segments that are not in the database but are still being served in the cluster are flagged and appended to a removal list. Segments that are overshadowed (their versions are too old and their data has been replaced by newer segments) are also dropped.
->>>>>>> c2a42e05
+Segments that are overshadowed (their versions are too old and their data has been replaced by newer segments) are
+marked as unused. During the next Coordinator's run, they will be unloaded from Historical nodes in the cluster.
 
 ### Segment Availability
 
