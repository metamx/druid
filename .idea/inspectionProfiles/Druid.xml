<component name="InspectionProjectProfileManager">
  <profile version="1.0">
    <option name="myName" value="Druid" />
    <inspection_tool class="Annotator" enabled="true" level="WARNING" enabled_by_default="true" />
    <inspection_tool class="AntDuplicateTargetsInspection" enabled="true" level="WARNING" enabled_by_default="true" />
    <inspection_tool class="AntMissingPropertiesFileInspection" enabled="true" level="WARNING" enabled_by_default="true" />
    <inspection_tool class="AntResolveInspection" enabled="true" level="WARNING" enabled_by_default="true" />
    <inspection_tool class="ArrayEquality" enabled="true" level="ERROR" enabled_by_default="true" />
    <inspection_tool class="ArrayEquals" enabled="true" level="ERROR" enabled_by_default="true" />
    <inspection_tool class="ArrayHashCode" enabled="true" level="ERROR" enabled_by_default="true" />
    <inspection_tool class="ArrayObjectsEquals" enabled="true" level="ERROR" enabled_by_default="true" />
    <inspection_tool class="ArraysAsListWithZeroOrOneArgument" enabled="true" level="ERROR" enabled_by_default="true" />
    <inspection_tool class="AssertWithSideEffects" enabled="true" level="ERROR" enabled_by_default="true" />
    <inspection_tool class="CapturingCleaner" enabled="true" level="ERROR" enabled_by_default="true" />
    <inspection_tool class="CastConflictsWithInstanceof" enabled="true" level="ERROR" enabled_by_default="true" />
    <inspection_tool class="CastToIncompatibleInterface" enabled="true" level="ERROR" enabled_by_default="true" />
    <inspection_tool class="CatchMayIgnoreException" enabled="true" level="WARNING" enabled_by_default="true">
      <option name="m_ignoreCatchBlocksWithComments" value="false" />
    </inspection_tool>
    <inspection_tool class="CheckValidXmlInScriptTagBody" enabled="true" level="WARNING" enabled_by_default="true" />
    <inspection_tool class="ClassGetClass" enabled="true" level="ERROR" enabled_by_default="true" />
    <inspection_tool class="ClassNewInstance" enabled="true" level="WARNING" enabled_by_default="true" />
    <inspection_tool class="CollectionAddedToSelf" enabled="true" level="ERROR" enabled_by_default="true" />
    <inspection_tool class="ComparableImplementedButEqualsNotOverridden" enabled="true" level="WARNING" enabled_by_default="true" />
    <inspection_tool class="ComparatorMethodParameterNotUsed" enabled="true" level="ERROR" enabled_by_default="true" />
    <inspection_tool class="ComparatorResultComparison" enabled="true" level="ERROR" enabled_by_default="true" />
    <inspection_tool class="CompareToUsesNonFinalVariable" enabled="true" level="ERROR" enabled_by_default="true" />
    <inspection_tool class="ConstantAssertCondition" enabled="true" level="ERROR" enabled_by_default="true" />
    <inspection_tool class="Contract" enabled="true" level="ERROR" enabled_by_default="true" />
    <inspection_tool class="CopyConstructorMissesField" enabled="true" level="ERROR" enabled_by_default="true" />
    <inspection_tool class="CovariantEquals" enabled="true" level="ERROR" enabled_by_default="true" />
    <inspection_tool class="DuplicateBooleanBranch" enabled="true" level="ERROR" enabled_by_default="true" />
    <inspection_tool class="DuplicateCondition" enabled="true" level="ERROR" enabled_by_default="true">
      <option name="ignoreSideEffectConditions" value="true" />
    </inspection_tool>
    <inspection_tool class="DuplicateThrows" enabled="true" level="ERROR" enabled_by_default="true" />
    <inspection_tool class="EmptyInitializer" enabled="true" level="ERROR" enabled_by_default="true" />
    <inspection_tool class="EmptyStatementBody" enabled="true" level="WARNING" enabled_by_default="true">
      <option name="m_reportEmptyBlocks" value="true" />
      <option name="commentsAreContent" value="true" />
    </inspection_tool>
    <inspection_tool class="EndlessStream" enabled="true" level="ERROR" enabled_by_default="true" />
    <inspection_tool class="EqualsAndHashcode" enabled="true" level="WARNING" enabled_by_default="true" />
    <inspection_tool class="EqualsBetweenInconvertibleTypes" enabled="true" level="ERROR" enabled_by_default="true" />
    <inspection_tool class="EqualsOnSuspiciousObject" enabled="true" level="ERROR" enabled_by_default="true" />
    <inspection_tool class="EqualsUsesNonFinalVariable" enabled="true" level="WARNING" enabled_by_default="true" />
    <inspection_tool class="EqualsWhichDoesntCheckParameterClass" enabled="true" level="ERROR" enabled_by_default="true" />
    <inspection_tool class="EqualsWithItself" enabled="true" level="ERROR" enabled_by_default="true" />
    <inspection_tool class="FieldAccessNotGuarded" enabled="true" level="ERROR" enabled_by_default="true" />
    <inspection_tool class="FieldCanBeLocal" enabled="true" level="WARNING" enabled_by_default="true">
      <option name="EXCLUDE_ANNOS">
        <value>
          <list size="1">
            <item index="0" class="java.lang.String" itemvalue="com.fasterxml.jackson.annotation.JsonProperty" />
          </list>
        </value>
      </option>
      <option name="IGNORE_FIELDS_USED_IN_MULTIPLE_METHODS" value="true" />
    </inspection_tool>
    <inspection_tool class="FieldMayBeFinal" enabled="true" level="WARNING" enabled_by_default="true" />
    <inspection_tool class="ForCanBeForeach" enabled="true" level="WARNING" enabled_by_default="true">
      <scope name="NonGeneratedFiles" level="ERROR" enabled="true">
        <option name="REPORT_INDEXED_LOOP" value="true" />
        <option name="ignoreUntypedCollections" value="false" />
      </scope>
      <option name="REPORT_INDEXED_LOOP" value="true" />
      <option name="ignoreUntypedCollections" value="false" />
    </inspection_tool>
    <inspection_tool class="ForLoopThatDoesntUseLoopVariable" enabled="true" level="ERROR" enabled_by_default="true" />
    <inspection_tool class="Guava" enabled="false" level="WARNING" enabled_by_default="false" />
    <inspection_tool class="HashCodeUsesNonFinalVariable" enabled="true" level="WARNING" enabled_by_default="true" />
    <inspection_tool class="ImplicitArrayToString" enabled="true" level="ERROR" enabled_by_default="true" />
    <inspection_tool class="IndexOfReplaceableByContains" enabled="true" level="ERROR" enabled_by_default="true" />
    <inspection_tool class="InfiniteRecursion" enabled="true" level="ERROR" enabled_by_default="true" />
    <inspection_tool class="InjectedReferences" enabled="true" level="WARNING" enabled_by_default="true" />
    <inspection_tool class="InnerClassReferencedViaSubclass" enabled="true" level="ERROR" enabled_by_default="true" />
    <inspection_tool class="InstanceofIncompatibleInterface" enabled="true" level="ERROR" enabled_by_default="true" />
    <inspection_tool class="InstantiationOfUtilityClass" enabled="true" level="ERROR" enabled_by_default="true" />
    <inspection_tool class="InvalidComparatorMethodReference" enabled="true" level="ERROR" enabled_by_default="true" />
    <inspection_tool class="IteratorHasNextCallsIteratorNext" enabled="true" level="ERROR" enabled_by_default="true" />
    <inspection_tool class="IteratorNextDoesNotThrowNoSuchElementException" enabled="true" level="WARNING" enabled_by_default="true" />
    <inspection_tool class="Java8MapForEach" enabled="true" level="ERROR" enabled_by_default="true" />
    <inspection_tool class="JavadocReference" enabled="true" level="ERROR" enabled_by_default="true">
      <option name="REPORT_INACCESSIBLE" value="false" />
    </inspection_tool>
    <inspection_tool class="JsonDuplicatePropertyKeys" enabled="true" level="ERROR" enabled_by_default="true" />
    <inspection_tool class="JsonStandardCompliance" enabled="true" level="WARNING" enabled_by_default="true" />
    <inspection_tool class="LengthOneStringInIndexOf" enabled="true" level="ERROR" enabled_by_default="true" />
    <inspection_tool class="ListIndexOfReplaceableByContains" enabled="true" level="ERROR" enabled_by_default="true" />
    <inspection_tool class="MalformedFormatString" enabled="true" level="ERROR" enabled_by_default="true">
      <option name="additionalClasses" value="org.apache.druid.java.util.common.StringUtils,org.apache.druid.java.util.common.logger.Logger" />
      <option name="additionalMethods" value="trace,debug,info,warn,error,wtf,format,nonStrictFormat" />
    </inspection_tool>
    <inspection_tool class="MalformedRegex" enabled="true" level="ERROR" enabled_by_default="true" />
    <inspection_tool class="MathRandomCastToInt" enabled="true" level="ERROR" enabled_by_default="true" />
    <inspection_tool class="MavenDuplicateDependenciesInspection" enabled="true" level="ERROR" enabled_by_default="true" />
    <inspection_tool class="MavenDuplicatePluginInspection" enabled="true" level="ERROR" enabled_by_default="true" />
    <inspection_tool class="MavenModelInspection" enabled="true" level="WARNING" enabled_by_default="true" />
    <inspection_tool class="MethodComplexity" enabled="false" level="WARNING" enabled_by_default="false" />
    <inspection_tool class="MismatchedArrayReadWrite" enabled="true" level="ERROR" enabled_by_default="true" />
    <inspection_tool class="MismatchedCollectionQueryUpdate" enabled="true" level="ERROR" enabled_by_default="true">
      <option name="queryNames">
        <value />
      </option>
      <option name="updateNames">
        <value />
      </option>
      <option name="ignoredClasses">
        <value />
      </option>
    </inspection_tool>
    <inspection_tool class="MismatchedStringBuilderQueryUpdate" enabled="true" level="ERROR" enabled_by_default="true" />
    <inspection_tool class="MissingOverrideAnnotation" enabled="true" level="WARNING" enabled_by_default="true">
      <scope name="NonGeneratedFiles" level="ERROR" enabled="true">
        <option name="ignoreObjectMethods" value="false" />
        <option name="ignoreAnonymousClassMethods" value="false" />
      </scope>
      <option name="ignoreObjectMethods" value="false" />
      <option name="ignoreAnonymousClassMethods" value="false" />
    </inspection_tool>
    <inspection_tool class="MisspelledEquals" enabled="true" level="ERROR" enabled_by_default="true" />
    <inspection_tool class="NewStringBufferWithCharArgument" enabled="true" level="ERROR" enabled_by_default="true" />
    <inspection_tool class="NonShortCircuitBoolean" enabled="true" level="ERROR" enabled_by_default="true" />
    <inspection_tool class="NullArgumentToVariableArgMethod" enabled="true" level="ERROR" enabled_by_default="true" />
    <inspection_tool class="NumberEquality" enabled="true" level="ERROR" enabled_by_default="true" />
    <inspection_tool class="ObjectEquality" enabled="true" level="WARNING" enabled_by_default="true">
      <option name="m_ignoreEnums" value="true" />
      <option name="m_ignoreClassObjects" value="true" />
      <option name="m_ignorePrivateConstructors" value="false" />
    </inspection_tool>
    <inspection_tool class="ObjectEqualsNull" enabled="true" level="ERROR" enabled_by_default="true" />
    <inspection_tool class="ObjectToString" enabled="true" level="ERROR" enabled_by_default="true" />
    <inspection_tool class="OverwrittenKey" enabled="true" level="ERROR" enabled_by_default="true" />
    <inspection_tool class="PointlessIndexOfComparison" enabled="true" level="ERROR" enabled_by_default="true" />
    <inspection_tool class="PrimitiveArrayArgumentToVariableArgMethod" enabled="true" level="ERROR" enabled_by_default="true" />
    <inspection_tool class="RedundantStringOperation" enabled="true" level="ERROR" enabled_by_default="true" />
    <inspection_tool class="RedundantThrows" enabled="true" level="ERROR" enabled_by_default="true" />
    <inspection_tool class="RedundantTypeArguments" enabled="true" level="ERROR" enabled_by_default="true" />
    <inspection_tool class="ReflectionForUnavailableAnnotation" enabled="true" level="ERROR" enabled_by_default="true" />
    <inspection_tool class="RemoveToStringInStringTemplate" enabled="true" level="WARNING" enabled_by_default="true" />
    <inspection_tool class="ReplaceAllDot" enabled="true" level="ERROR" enabled_by_default="true" />
    <inspection_tool class="ResultOfObjectAllocationIgnored" enabled="true" level="WARNING" enabled_by_default="true">
      <scope name="Production" level="ERROR" enabled="true" />
    </inspection_tool>
    <inspection_tool class="ResultSetIndexZero" enabled="true" level="ERROR" enabled_by_default="true" />
    <inspection_tool class="ReturnNull" enabled="true" level="WARNING" enabled_by_default="true">
      <option name="m_reportObjectMethods" value="true" />
      <option name="m_reportArrayMethods" value="true" />
      <option name="m_reportCollectionMethods" value="true" />
      <option name="m_ignorePrivateMethods" value="false" />
    </inspection_tool>
    <inspection_tool class="SSBasedInspection" enabled="true" level="ERROR" enabled_by_default="true">
      <searchConfiguration name="Suboptimal IndexedInts iteration" text="$x$ &lt; $y$.size()" recursive="false" caseInsensitive="true" type="JAVA">
        <constraint name="__context__" target="true" within="" contains="" />
        <constraint name="x" within="" contains="" />
        <constraint name="y" nameOfExprType="IndexedInts" exprTypeWithinHierarchy="true" within="" contains="" />
      </searchConfiguration>
      <searchConfiguration name="Lists.newArrayList() with a single argument. Use Collections.singletonList() instead" created="1532737126203" text="Lists.newArrayList($x$)" recursive="false" caseInsensitive="true" type="JAVA">
        <constraint name="x" nameOfExprType="java\.lang\.Iterable|java\.util\.Iterator|Object\[\]" expressionTypes="java.lang.Iterable|java.util.Iterator|Object[]" exprTypeWithinHierarchy="true" negateName="true" negateExprType="true" within="" contains="" />
        <constraint name="__context__" target="true" within="" contains="" />
      </searchConfiguration>
      <searchConfiguration name="Math.abs(rnd.nextInt()) doensn't guarantee positive result. Use nextInt() &amp; Integer.MAX_VALUE or nextInt(Integer.MAX_VALUE)" created="1535067616084" text="$Math$.abs($x$.nextInt())" recursive="false" caseInsensitive="true" type="JAVA">
        <constraint name="__context__" target="true" within="" contains="" />
        <constraint name="x" nameOfFormalType="java\.util\.Random" exceptedTypes="java.util.Random" exprTypeWithinHierarchy="true" formalTypeWithinHierarchy="true" within="" contains="" />
        <constraint name="Math" within="" contains="" />
      </searchConfiguration>
      <searchConfiguration name="Math.abs(rnd.nextLong()) doesn't guarantee positive result. Use nextLong() &amp; Long.MAX_VALUE" created="1535067616084" text="$Math$.abs($x$.nextLong())" recursive="false" caseInsensitive="true" type="JAVA">
        <constraint name="__context__" target="true" within="" contains="" />
        <constraint name="x" nameOfFormalType="java\.util\.Random" exceptedTypes="java.util.Random" exprTypeWithinHierarchy="true" formalTypeWithinHierarchy="true" within="" contains="" />
        <constraint name="Math" within="" contains="" />
      </searchConfiguration>
      <searchConfiguration name="Use nextInt(bound) instead" created="1535068047572" text="$x$.nextInt() % $a$" recursive="false" caseInsensitive="true" type="JAVA">
        <constraint name="__context__" target="true" within="" contains="" />
        <constraint name="x" nameOfFormalType="java\.util\.Random" exceptedTypes="java.util.Random" exprTypeWithinHierarchy="true" formalTypeWithinHierarchy="true" within="" contains="" />
        <constraint name="a" within="" contains="" />
      </searchConfiguration>
      <searchConfiguration name="Use ZKPaths.makePath() with many arguments" created="1537504371779" text="org.apache.curator.utils.ZKPaths.makePath(org.apache.curator.utils.ZKPaths.makePath($x$, $y$), $z$)" recursive="false" caseInsensitive="true" type="JAVA">
        <constraint name="__context__" target="true" within="" contains="" />
        <constraint name="x" within="" contains="" />
        <constraint name="y" within="" contains="" />
        <constraint name="z" within="" contains="" />
      </searchConfiguration>
      <searchConfiguration name="Use RE (a Druid's class)" created="1539352150701" text="new $E$(org.apache.druid.java.util.common.StringUtils.format($x$))" recursive="false" caseInsensitive="true" type="JAVA">
        <constraint name="__context__" target="true" within="" contains="" />
        <constraint name="E" regexp="java\.lang\.RuntimeException" within="" contains="" />
        <constraint name="x" minCount="0" maxCount="2147483647" within="" contains="" />
      </searchConfiguration>
      <searchConfiguration name="Use RE (a Druid's class) with cause" created="1539353059868" text="new $E$(org.apache.druid.java.util.common.StringUtils.format($x$),$y$)" recursive="false" caseInsensitive="true" type="JAVA">
        <constraint name="__context__" target="true" within="" contains="" />
        <constraint name="E" regexp="java\.lang\.RuntimeException" within="" contains="" />
        <constraint name="x" minCount="0" maxCount="2147483647" within="" contains="" />
        <constraint name="y" minCount="0" maxCount="2147483647" within="" contains="" />
      </searchConfiguration>
      <searchConfiguration name="Use ISE (a Druid's class)" created="1539353519594" text="new $E$(org.apache.druid.java.util.common.StringUtils.format($x$))" recursive="false" caseInsensitive="true" type="JAVA">
        <constraint name="__context__" target="true" within="" contains="" />
        <constraint name="E" regexp="java\.lang\.IllegalStateException" within="" contains="" />
        <constraint name="x" minCount="0" maxCount="2147483647" within="" contains="" />
      </searchConfiguration>
      <searchConfiguration name="Use ISE (a Druid's class) with cause" created="1539353595734" text="new $E$(org.apache.druid.java.util.common.StringUtils.format($x$),$y$)" recursive="false" caseInsensitive="true" type="JAVA">
        <constraint name="__context__" target="true" within="" contains="" />
        <constraint name="E" regexp="java\.lang\.IllegalStateException" within="" contains="" />
        <constraint name="x" minCount="0" maxCount="2147483647" within="" contains="" />
        <constraint name="y" minCount="0" maxCount="2147483647" within="" contains="" />
      </searchConfiguration>
      <searchConfiguration name="Use IAE (a Druid's class)" created="1539353691746" text="new $E$(org.apache.druid.java.util.common.StringUtils.format($x$))" recursive="false" caseInsensitive="true" type="JAVA">
        <constraint name="__context__" target="true" within="" contains="" />
        <constraint name="E" regexp="java\.lang\.IllegalArgumentException" within="" contains="" />
        <constraint name="x" minCount="0" maxCount="2147483647" within="" contains="" />
      </searchConfiguration>
      <searchConfiguration name="Use IAE (a Druid's class) with cause" created="1539353766336" text="new $E$(org.apache.druid.java.util.common.StringUtils.format($x$),$y$)" recursive="false" caseInsensitive="true" type="JAVA">
        <constraint name="__context__" target="true" within="" contains="" />
        <constraint name="E" regexp="java\.lang\.IllegalArgumentException" within="" contains="" />
        <constraint name="x" minCount="0" maxCount="2147483647" within="" contains="" />
        <constraint name="y" minCount="0" maxCount="2147483647" within="" contains="" />
      </searchConfiguration>
      <searchConfiguration name="Use IOE (a Druid's class)" created="1539353913074" text="new $E$(org.apache.druid.java.util.common.StringUtils.format($x$))" recursive="false" caseInsensitive="true" type="JAVA">
        <constraint name="__context__" target="true" within="" contains="" />
        <constraint name="E" regexp="java\.io\.IOException" within="" contains="" />
        <constraint name="x" minCount="0" maxCount="2147483647" within="" contains="" />
      </searchConfiguration>
      <searchConfiguration name="Use IOE (a Druid's class) with cause" created="1539354009031" text="new $E$(org.apache.druid.java.util.common.StringUtils.format($x$),$y$)" recursive="false" caseInsensitive="true" type="JAVA">
        <constraint name="__context__" target="true" within="" contains="" />
        <constraint name="E" regexp="java\.io\.IOException" within="" contains="" />
        <constraint name="x" minCount="0" maxCount="2147483647" within="" contains="" />
        <constraint name="y" minCount="0" maxCount="2147483647" within="" contains="" />
      </searchConfiguration>
      <searchConfiguration name="Use UOE (a Druid's class)" created="1539354091201" text="new $E$(org.apache.druid.java.util.common.StringUtils.format($x$))" recursive="false" caseInsensitive="true" type="JAVA">
        <constraint name="__context__" target="true" within="" contains="" />
        <constraint name="E" regexp="java\.lang\.UnsupportedOperationException" within="" contains="" />
        <constraint name="x" minCount="0" maxCount="2147483647" within="" contains="" />
      </searchConfiguration>
      <searchConfiguration name="Use TypeReference&lt;List&lt;...&gt;&gt; instead" created="1539884261626" text="TypeReference&lt;ArrayList&lt;$E$&gt;&gt;" recursive="false" caseInsensitive="true" type="JAVA">
        <constraint name="__context__" target="true" within="" contains="" />
        <constraint name="E" within="" contains="" />
      </searchConfiguration>
      <searchConfiguration name="Use TypeReference&lt;Map&lt;...&gt;&gt; instead" created="1539884261626" text="TypeReference&lt;HashMap&lt;$K$, $V$&gt;&gt;" recursive="false" caseInsensitive="true" type="JAVA">
        <constraint name="__context__" target="true" within="" contains="" />
        <constraint name="K" within="" contains="" />
        <constraint name="V" within="" contains="" />
      </searchConfiguration>
      <searchConfiguration name="Use TypeReference&lt;Set&lt;...&gt;&gt; instead" created="1539884261626" text="TypeReference&lt;HashSet&lt;$E$&gt;&gt;" recursive="false" caseInsensitive="true" type="JAVA">
        <constraint name="__context__" target="true" within="" contains="" />
        <constraint name="E" within="" contains="" />
      </searchConfiguration>
      <searchConfiguration name="Concurrent maps should be assigned into variables of ConcurrentMap type or more specific" text="Map&lt;$K$, $V$&gt; $x$ = $y$;" recursive="true" caseInsensitive="true" type="JAVA">
        <constraint name="__context__" target="true" within="" contains="" />
        <constraint name="K" within="" contains="" />
        <constraint name="V" within="" contains="" />
        <constraint name="x" within="" contains="" />
        <constraint name="y" nameOfExprType="java\.util\.concurrent\.ConcurrentMap" expressionTypes="java.util.concurrent.ConcurrentMap" exprTypeWithinHierarchy="true" within="" contains="" />
      </searchConfiguration>
      <searchConfiguration name="A ConcurrentHashMap on which compute() is called should be assinged into variables of ConcurrentHashMap type, not ConcurrentMap" text="$x$.compute($y$, $z$)" recursive="true" caseInsensitive="true" type="JAVA">
        <constraint name="__context__" target="true" within="" contains="" />
        <constraint name="x" nameOfExprType="java\.util\.concurrent\.ConcurrentMap" expressionTypes="java.util.concurrent.ConcurrentMap" within="" contains="" />
        <constraint name="y" within="" contains="" />
        <constraint name="z" within="" contains="" />
      </searchConfiguration>
      <searchConfiguration name="A ConcurrentHashMap on which computeIfAbsent() is called should be assigned into variables of ConcurrentHashMap type, not ConcurrentMap" text="$x$.computeIfAbsent($y$, $z$)" recursive="true" caseInsensitive="true" type="JAVA">
        <constraint name="__context__" target="true" within="" contains="" />
        <constraint name="x" nameOfExprType="java\.util\.concurrent\.ConcurrentMap" expressionTypes="java.util.concurrent.ConcurrentMap" within="" contains="" />
        <constraint name="y" within="" contains="" />
        <constraint name="z" within="" contains="" />
      </searchConfiguration>
      <searchConfiguration name="A ConcurrentHashMap on which computeIfPresent() is called should be assigned into variables of ConcurrentHashMap type, not ConcurrentMap" text="$x$.computeIfPresent($y$, $z$)" recursive="true" caseInsensitive="true" type="JAVA">
        <constraint name="__context__" target="true" within="" contains="" />
        <constraint name="x" nameOfExprType="java\.util\.concurrent\.ConcurrentMap" expressionTypes="java.util.concurrent.ConcurrentMap" within="" contains="" />
        <constraint name="y" within="" contains="" />
        <constraint name="z" within="" contains="" />
      </searchConfiguration>
      <searchConfiguration name="A ConcurrentHashMap on which merge() is called should be assigned into variables of ConcurrentHashMap type, not ConcurrentMap" text="$x$.merge($a$, $b$, $c$)" recursive="true" caseInsensitive="true" type="JAVA">
        <constraint name="__context__" target="true" within="" contains="" />
        <constraint name="x" nameOfExprType="java\.util\.concurrent\.ConcurrentMap" expressionTypes="java.util.concurrent.ConcurrentMap" within="" contains="" />
        <constraint name="a" within="" contains="" />
        <constraint name="b" within="" contains="" />
        <constraint name="c" within="" contains="" />
      </searchConfiguration>
      <searchConfiguration name="No need to wrap a collection as unmodifiable before addAll()" text="$c$.addAll(Collections.$unmodifiableMethod$($c2$))" recursive="true" caseInsensitive="true" type="JAVA">
        <constraint name="__context__" target="true" within="" contains="" />
        <constraint name="c" within="" contains="" />
        <constraint name="unmodifiableMethod" regexp="unmodifiable.*" within="" contains="" />
        <constraint name="c2" within="" contains="" />
      </searchConfiguration>
      <searchConfiguration name="No need to copy a collection as immutable before addAll()" text="$m$.addAll($ImmutableCollection$.copyOf($x$))" recursive="true" caseInsensitive="true" type="JAVA">
        <constraint name="__context__" target="true" within="" contains="" />
        <constraint name="m" within="" contains="" />
        <constraint name="x" maxCount="2147483647" within="" contains="" />
        <constraint name="ImmutableCollection" regexp="Immutable.*" within="" contains="" />
      </searchConfiguration>
      <searchConfiguration name="No need to wrap a map as unmodifiable before putAll()" text="$m$.putAll(Collections.$unmodifiableMapMethod$($m2$))" recursive="true" caseInsensitive="true" type="JAVA">
        <constraint name="__context__" target="true" within="" contains="" />
        <constraint name="m" within="" contains="" />
        <constraint name="m2" within="" contains="" />
        <constraint name="unmodifiableMapMethod" regexp="unmodifiable.*" within="" contains="" />
      </searchConfiguration>
      <searchConfiguration name="No need to copy a map to immutable before putAll()" text="$m$.putAll($ImmutableMap$.copyOf($x$))" recursive="true" caseInsensitive="true" type="JAVA">
        <constraint name="__context__" target="true" within="" contains="" />
        <constraint name="m" within="" contains="" />
        <constraint name="x" maxCount="2147483647" within="" contains="" />
        <constraint name="ImmutableMap" regexp="Immutable.*" within="" contains="" />
      </searchConfiguration>
    </inspection_tool>
    <inspection_tool class="SimplifyStreamApiCallChains" enabled="true" level="ERROR" enabled_by_default="true" />
    <inspection_tool class="SpellCheckingInspection" enabled="false" level="TYPO" enabled_by_default="false">
      <option name="processCode" value="true" />
      <option name="processLiterals" value="true" />
      <option name="processComments" value="true" />
    </inspection_tool>
    <inspection_tool class="StaticCallOnSubclass" enabled="true" level="ERROR" enabled_by_default="true" />
    <inspection_tool class="StaticFieldReferenceOnSubclass" enabled="true" level="ERROR" enabled_by_default="true" />
<<<<<<< HEAD
    <!-- The current rate of false-positives produced by this inspection is very high,
         see https://youtrack.jetbrains.com/issue/IDEA-153047#focus=streamItem-27-3326648.0-0 -->
=======
    <!-- The current rate of false-positives produced by StaticPseudoFunctionalStyleMethod is very high,
           see https://youtrack.jetbrains.com/issue/IDEA-153047#focus=streamItem-27-3326648.0-0 -->
>>>>>>> ffa95859
    <inspection_tool class="StaticPseudoFunctionalStyleMethod" enabled="true" level="INFORMATION" enabled_by_default="true" />
    <inspection_tool class="StringConcatenationInFormatCall" enabled="true" level="ERROR" enabled_by_default="true" />
    <inspection_tool class="StringConcatenationInMessageFormatCall" enabled="true" level="ERROR" enabled_by_default="true" />
    <inspection_tool class="StringConcatenationMissingWhitespace" enabled="true" level="WARNING" enabled_by_default="true" />
    <inspection_tool class="StringEquality" enabled="true" level="ERROR" enabled_by_default="true" />
    <inspection_tool class="StringEqualsCharSequence" enabled="true" level="ERROR" enabled_by_default="true" />
    <inspection_tool class="StringTokenizerDelimiter" enabled="true" level="ERROR" enabled_by_default="true" />
    <inspection_tool class="SubtractionInCompareTo" enabled="true" level="ERROR" enabled_by_default="true" />
    <inspection_tool class="SuspiciousArrayCast" enabled="true" level="WARNING" enabled_by_default="true" />
    <inspection_tool class="SuspiciousArrayMethodCall" enabled="true" level="ERROR" enabled_by_default="true" />
    <inspection_tool class="SuspiciousIndentAfterControlStatement" enabled="true" level="ERROR" enabled_by_default="true" />
    <inspection_tool class="SuspiciousListRemoveInLoop" enabled="true" level="ERROR" enabled_by_default="true" />
    <inspection_tool class="SuspiciousMethodCalls" enabled="true" level="ERROR" enabled_by_default="true">
      <option name="REPORT_CONVERTIBLE_METHOD_CALLS" value="true" />
    </inspection_tool>
    <inspection_tool class="SuspiciousNameCombination" enabled="true" level="ERROR" enabled_by_default="true">
      <group names="x,width,left,right" />
      <group names="y,height,top,bottom" />
      <ignored>
        <option name="METHOD_MATCHER_CONFIG" value="java.io.PrintStream,println,java.io.PrintWriter,println,java.lang.System,identityHashCode,java.sql.PreparedStatement,set.*,java.sql.ResultSet,update.*,java.sql.SQLOutput,write.*,java.lang.Integer,compare.*,java.lang.Long,compare.*,java.lang.Short,compare,java.lang.Byte,compare,java.lang.Character,compare,java.lang.Boolean,compare,java.lang.Math,.*,java.lang.StrictMath,.*" />
      </ignored>
    </inspection_tool>
    <inspection_tool class="SuspiciousSystemArraycopy" enabled="true" level="ERROR" enabled_by_default="true" />
    <inspection_tool class="SuspiciousToArrayCall" enabled="true" level="ERROR" enabled_by_default="true" />
    <inspection_tool class="SyntaxError" enabled="true" level="WARNING" enabled_by_default="true" />
    <inspection_tool class="TextLabelInSwitchStatement" enabled="true" level="ERROR" enabled_by_default="true" />
    <inspection_tool class="ThrowableNotThrown" enabled="true" level="ERROR" enabled_by_default="true" />
    <inspection_tool class="ToArrayCallWithZeroLengthArrayArgument" enabled="true" level="WARNING" enabled_by_default="true">
      <option name="myMode" value="BY_LEVEL" />
    </inspection_tool>
    <inspection_tool class="UnnecessaryCallToStringValueOf" enabled="true" level="ERROR" enabled_by_default="true" />
    <inspection_tool class="UnnecessaryEnumModifier" enabled="true" level="ERROR" enabled_by_default="true" />
    <inspection_tool class="UnnecessaryFullyQualifiedName" enabled="true" level="WARNING" enabled_by_default="true">
      <scope name="NonGeneratedFiles" level="ERROR" enabled="true">
        <option name="m_ignoreJavadoc" value="true" />
        <option name="ignoreInModuleStatements" value="true" />
      </scope>
      <option name="m_ignoreJavadoc" value="true" />
      <option name="ignoreInModuleStatements" value="true" />
    </inspection_tool>
    <inspection_tool class="UnnecessaryInterfaceModifier" enabled="true" level="ERROR" enabled_by_default="true" />
    <inspection_tool class="UnnecessaryToStringCall" enabled="true" level="ERROR" enabled_by_default="true" />
    <inspection_tool class="UnusedAssignment" enabled="true" level="ERROR" enabled_by_default="true">
      <option name="REPORT_PREFIX_EXPRESSIONS" value="true" />
      <option name="REPORT_POSTFIX_EXPRESSIONS" value="true" />
      <option name="REPORT_REDUNDANT_INITIALIZER" value="true" />
    </inspection_tool>
    <inspection_tool class="UnusedCatchParameter" enabled="true" level="WARNING" enabled_by_default="true">
      <option name="m_ignoreCatchBlocksWithComments" value="false" />
      <option name="m_ignoreTestCases" value="false" />
    </inspection_tool>
    <inspection_tool class="UnusedImport" enabled="true" level="WARNING" enabled_by_default="true" />
    <inspection_tool class="UnusedLibrary" enabled="true" level="WARNING" enabled_by_default="true" />
    <inspection_tool class="UseOfPropertiesAsHashtable" enabled="true" level="WARNING" enabled_by_default="true" />
    <inspection_tool class="VariableNotUsedInsideIf" enabled="true" level="WARNING" enabled_by_default="true" />
    <inspection_tool class="XmlHighlighting" enabled="true" level="WARNING" enabled_by_default="true" />
    <inspection_tool class="unused" enabled="true" level="WARNING" enabled_by_default="true">
      <scope name="UnusedInspectionsScope" level="ERROR" enabled="true">
        <option name="LOCAL_VARIABLE" value="true" />
        <option name="FIELD" value="true" />
        <option name="METHOD" value="true" />
        <option name="CLASS" value="true" />
        <option name="PARAMETER" value="true" />
        <option name="REPORT_PARAMETER_FOR_PUBLIC_METHODS" value="true" />
        <option name="ADD_MAINS_TO_ENTRIES" value="true" />
        <option name="ADD_APPLET_TO_ENTRIES" value="true" />
        <option name="ADD_SERVLET_TO_ENTRIES" value="true" />
        <option name="ADD_NONJAVA_TO_ENTRIES" value="true" />
      </scope>
      <option name="LOCAL_VARIABLE" value="true" />
      <option name="FIELD" value="true" />
      <option name="METHOD" value="true" />
      <option name="CLASS" value="true" />
      <option name="PARAMETER" value="true" />
      <option name="REPORT_PARAMETER_FOR_PUBLIC_METHODS" value="true" />
      <option name="ADD_MAINS_TO_ENTRIES" value="true" />
      <option name="ADD_APPLET_TO_ENTRIES" value="true" />
      <option name="ADD_SERVLET_TO_ENTRIES" value="true" />
      <option name="ADD_NONJAVA_TO_ENTRIES" value="true" />
    </inspection_tool>
  </profile>
</component><|MERGE_RESOLUTION|>--- conflicted
+++ resolved
@@ -307,13 +307,8 @@
     </inspection_tool>
     <inspection_tool class="StaticCallOnSubclass" enabled="true" level="ERROR" enabled_by_default="true" />
     <inspection_tool class="StaticFieldReferenceOnSubclass" enabled="true" level="ERROR" enabled_by_default="true" />
-<<<<<<< HEAD
-    <!-- The current rate of false-positives produced by this inspection is very high,
-         see https://youtrack.jetbrains.com/issue/IDEA-153047#focus=streamItem-27-3326648.0-0 -->
-=======
     <!-- The current rate of false-positives produced by StaticPseudoFunctionalStyleMethod is very high,
            see https://youtrack.jetbrains.com/issue/IDEA-153047#focus=streamItem-27-3326648.0-0 -->
->>>>>>> ffa95859
     <inspection_tool class="StaticPseudoFunctionalStyleMethod" enabled="true" level="INFORMATION" enabled_by_default="true" />
     <inspection_tool class="StringConcatenationInFormatCall" enabled="true" level="ERROR" enabled_by_default="true" />
     <inspection_tool class="StringConcatenationInMessageFormatCall" enabled="true" level="ERROR" enabled_by_default="true" />
