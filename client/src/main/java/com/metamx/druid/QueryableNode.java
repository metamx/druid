--- conflicted
+++ resolved
@@ -372,23 +372,6 @@
     if (requestLogger == null) {
       try {
         final String loggingType = props.getProperty("druid.request.logging.type");
-<<<<<<< HEAD
-        if ("emitter".equals(loggingType)) {
-          setRequestLogger(
-              Initialization.makeEmittingRequestLogger(
-                  getProps(),
-                  getEmitter()
-              )
-          );
-        } else {
-          setRequestLogger(
-              Initialization.makeFileRequestLogger(
-                  getJsonMapper(),
-                  getScheduledExecutorFactory(),
-                  getProps()
-              )
-          );
-=======
         if("emitter".equals(loggingType)) {
           setRequestLogger(Initialization.makeEmittingRequestLogger(
             getProps(),
@@ -403,7 +386,6 @@
           ));
         } else {
           setRequestLogger(new NoopRequestLogger());
->>>>>>> 15a4dae2
         }
       }
       catch (IOException e) {
