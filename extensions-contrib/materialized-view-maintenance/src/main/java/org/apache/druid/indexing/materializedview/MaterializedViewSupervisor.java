--- conflicted
+++ resolved
@@ -63,7 +63,6 @@
 import java.util.SortedMap;
 import java.util.TreeMap;
 import java.util.concurrent.TimeUnit;
-import java.util.function.IntSupplier;
 
 public class MaterializedViewSupervisor implements Supervisor
 {
@@ -339,18 +338,10 @@
   Pair<SortedMap<Interval, String>, Map<Interval, List<DataSegment>>> checkSegments()
   {
     // Pair<interval -> version, interval -> list<DataSegment>>
+    Collection<DataSegment> derivativeSegmentsCollection =
+        metadataStorageCoordinator.retrieveAllUsedSegments(dataSource, Segments.ONLY_VISIBLE);
     Pair<Map<Interval, String>, Map<Interval, List<DataSegment>>> derivativeSegmentsSnapshot =
-<<<<<<< HEAD
-        getVersionAndBaseSegments(metadataStorageCoordinator.retrieveAllUsedSegments(dataSource));
-=======
-        getVersionAndBaseSegments(
-            metadataStorageCoordinator.getUsedSegmentsForInterval(
-                dataSource,
-                ALL_INTERVAL,
-                Segments.ONLY_VISIBLE
-            )
-        );
->>>>>>> 517c1463
+        getVersionAndBaseSegments(derivativeSegmentsCollection);
     // Pair<interval -> max(created_date), interval -> list<DataSegment>>
     Pair<Map<Interval, String>, Map<Interval, List<DataSegment>>> baseSegmentsSnapshot =
         getMaxCreateDateAndBaseSegments(
@@ -376,20 +367,12 @@
       final String versionOfBase = maxCreatedDate.get(entry.getKey());
       final String versionOfDerivative = derivativeVersion.get(entry.getKey());
       final int baseCount = baseSegments.get(entry.getKey()).size();
-<<<<<<< HEAD
-      final IntSupplier usedCountSupplier = () -> {
-        //noinspection CodeBlock2Expr
-        return metadataStorageCoordinator
-            .retrieveUsedSegmentsForInterval(spec.getBaseDataSource(), entry.getKey())
-            .size();
-      };
-=======
-      final IntSupplier usedCountSupplier = () ->
-              metadataStorageCoordinator
-                  .getUsedSegmentsForInterval(spec.getBaseDataSource(), entry.getKey(), Segments.ONLY_VISIBLE).size();
->>>>>>> 517c1463
-      if (versionOfBase.compareTo(versionOfDerivative) > 0 && baseCount == usedCountSupplier.getAsInt()) {
-        toBuildInterval.put(entry.getKey(), versionOfBase);
+      if (versionOfBase.compareTo(versionOfDerivative) > 0) {
+        int usedCount = metadataStorageCoordinator
+            .retrieveUsedSegmentsForInterval(spec.getBaseDataSource(), entry.getKey(), Segments.ONLY_VISIBLE).size();
+        if (baseCount == usedCount) {
+          toBuildInterval.put(entry.getKey(), versionOfBase);
+        }
       }
     }
     // if some intervals are in running tasks and the versions are the same, remove it from toBuildInterval
