--- conflicted
+++ resolved
@@ -23,6 +23,10 @@
 import com.google.common.collect.ImmutableMap;
 import org.apache.druid.data.input.SegmentsSplitHintSpec;
 import org.apache.druid.jackson.DefaultObjectMapper;
+import org.apache.druid.segment.IndexSpec;
+import org.apache.druid.segment.data.CompressionFactory;
+import org.apache.druid.segment.data.CompressionStrategy;
+import org.apache.druid.segment.data.RoaringBitmapSerdeFactory;
 import org.joda.time.Period;
 import org.junit.Assert;
 import org.junit.Rule;
@@ -87,20 +91,6 @@
   }
 
   @Test
-<<<<<<< HEAD
-=======
-  public void testSerdeUserCompactTuningConfig() throws IOException
-  {
-    final UserCompactTuningConfig config = new UserCompactTuningConfig(null, null, null, null, null, null, null, null);
-    final String json = OBJECT_MAPPER.writeValueAsString(config);
-    // Check maxRowsPerSegment doesn't exist in the JSON string
-    Assert.assertFalse(json.contains("maxRowsPerSegment"));
-    final UserCompactTuningConfig fromJson = OBJECT_MAPPER.readValue(json, UserCompactTuningConfig.class);
-    Assert.assertEquals(config, fromJson);
-  }
-
-  @Test
->>>>>>> 517c1463
   public void testSerdeWithMaxTotalRows() throws IOException
   {
     final DataSourceCompactionConfig config = new DataSourceCompactionConfig(
@@ -134,56 +124,6 @@
   }
 
   @Test
-<<<<<<< HEAD
-  public void testSerdeTargetCompactionSizeBytesWithMaxRowsPerSegment()
-  {
-    expectedException.expect(IllegalArgumentException.class);
-    expectedException.expectMessage(
-        "targetCompactionSizeBytes[10000] cannot be used with maxRowsPerSegment[1000] and maxTotalRows[null]"
-    );
-    final DataSourceCompactionConfig config = new DataSourceCompactionConfig(
-        "dataSource",
-        null,
-        500L,
-        10000L,
-        1000,
-        20,
-        new Period(3600),
-        null,
-        ImmutableMap.of("key", "val")
-    );
-  }
-
-  @Test
-  public void testSerdeTargetCompactionSizeBytesWithMaxTotalRows()
-  {
-    expectedException.expect(IllegalArgumentException.class);
-    expectedException.expectMessage(
-        "targetCompactionSizeBytes[10000] cannot be used with maxRowsPerSegment[null] and maxTotalRows[10000]"
-    );
-    final DataSourceCompactionConfig config = new DataSourceCompactionConfig(
-        "dataSource",
-        null,
-        500L,
-        10000L,
-        null,
-        20,
-        new Period(3600),
-        new UserCompactionTaskQueryTuningConfig(
-            null,
-            null,
-            10000L,
-            null,
-            null,
-            null
-        ),
-        ImmutableMap.of("key", "val")
-    );
-  }
-
-  @Test
-=======
->>>>>>> 517c1463
   public void testSerdeMaxTotalRowsWithMaxRowsPerSegment() throws IOException
   {
     final DataSourceCompactionConfig config = new DataSourceCompactionConfig(
@@ -216,13 +156,11 @@
     Assert.assertEquals(config.getTuningConfig(), fromJson.getTuningConfig());
     Assert.assertEquals(config.getTaskContext(), fromJson.getTaskContext());
   }
-<<<<<<< HEAD
-=======
 
   @Test
   public void testSerdeUserCompactionTuningConfig() throws IOException
   {
-    final UserCompactTuningConfig tuningConfig = new UserCompactTuningConfig(
+    final UserCompactionTaskQueryTuningConfig tuningConfig = new UserCompactionTaskQueryTuningConfig(
         1000,
         10000L,
         2000L,
@@ -231,7 +169,7 @@
             new RoaringBitmapSerdeFactory(false),
             CompressionStrategy.LZF,
             CompressionStrategy.UNCOMPRESSED,
-            LongEncodingStrategy.LONGS
+            CompressionFactory.LongEncodingStrategy.LONGS
         ),
         1,
         3000L,
@@ -239,8 +177,8 @@
     );
 
     final String json = OBJECT_MAPPER.writeValueAsString(tuningConfig);
-    final UserCompactTuningConfig fromJson = OBJECT_MAPPER.readValue(json, UserCompactTuningConfig.class);
+    final UserCompactionTaskQueryTuningConfig fromJson =
+        OBJECT_MAPPER.readValue(json, UserCompactionTaskQueryTuningConfig.class);
     Assert.assertEquals(tuningConfig, fromJson);
   }
->>>>>>> 517c1463
 }