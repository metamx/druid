--- conflicted
+++ resolved
@@ -41,13 +41,6 @@
 import java.util.ArrayList;
 import java.util.HashMap;
 import java.util.List;
-<<<<<<< HEAD
-
-import static org.junit.Assert.assertEquals;
-import static org.junit.Assert.assertFalse;
-import static org.junit.Assert.assertTrue;
-=======
->>>>>>> da161444
 
 public class BroadcastDistributionRuleTest
 {
@@ -321,19 +314,6 @@
         .build();
   }
 
-  private static DruidCoordinatorRuntimeParams makeCoordinartorRuntimeParams(
-      DruidCluster druidCluster,
-      DataSegment... usedSegments
-  )
-  {
-    return CoordinatorRuntimeParamsTestHelpers
-        .newBuilder()
-        .withDruidCluster(druidCluster)
-        .withSegmentReplicantLookup(SegmentReplicantLookup.make(druidCluster))
-        .withUsedSegmentsInTest(usedSegments)
-        .build();
-  }
-
   /**
    * Servers:
    * name             | segments
@@ -428,17 +408,14 @@
         smallSegment
     );
 
-<<<<<<< HEAD
-    assertEquals(6L, stats.getGlobalStat(LoadRule.ASSIGNED_COUNT));
-    assertFalse(stats.hasPerTierStats());
-=======
     Assert.assertEquals(6L, stats.getGlobalStat(LoadRule.ASSIGNED_COUNT));
     Assert.assertFalse(stats.hasPerTierStats());
->>>>>>> da161444
 
     Assert.assertTrue(
-        druidCluster.getAllServers().stream()
-                    .allMatch(holder -> holder.getPeon().getSegmentsToLoad().contains(smallSegment))
+        druidCluster
+            .getAllServers()
+            .stream()
+            .allMatch(holder -> holder.getPeon().getSegmentsToLoad().contains(smallSegment))
     );
   }
 }