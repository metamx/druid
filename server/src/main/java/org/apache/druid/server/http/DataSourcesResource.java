--- conflicted
+++ resolved
@@ -98,11 +98,7 @@
   private static final Logger log = new Logger(DataSourcesResource.class);
 
   private final CoordinatorServerView serverInventoryView;
-<<<<<<< HEAD
   private final SegmentsMetadata segmentsMetadata;
-=======
-  private final MetadataSegmentManager segmentsMetadata;
->>>>>>> da161444
   private final MetadataRuleManager metadataRuleManager;
   private final IndexingServiceClient indexingServiceClient;
   private final AuthorizerMapper authorizerMapper;
@@ -110,11 +106,7 @@
   @Inject
   public DataSourcesResource(
       CoordinatorServerView serverInventoryView,
-<<<<<<< HEAD
       SegmentsMetadata segmentsMetadata,
-=======
-      MetadataSegmentManager segmentsMetadata,
->>>>>>> da161444
       MetadataRuleManager metadataRuleManager,
       @Nullable IndexingServiceClient indexingServiceClient,
       AuthorizerMapper authorizerMapper
@@ -130,8 +122,8 @@
   @GET
   @Produces(MediaType.APPLICATION_JSON)
   public Response getQueryableDataSources(
-      @QueryParam("full") String full,
-      @QueryParam("simple") String simple,
+      @QueryParam("full") @Nullable String full,
+      @QueryParam("simple") @Nullable String simple,
       @Context final HttpServletRequest req
   )
   {
@@ -176,7 +168,7 @@
 
   private interface MarkSegments
   {
-    int markSegments() throws UnknownSegmentIdException;
+    int markSegments() throws UnknownSegmentIdsException;
   }
 
   @POST
@@ -185,10 +177,6 @@
   @ResourceFilters(DatasourceResourceFilter.class)
   public Response markAsUsedAllNonOvershadowedSegments(@PathParam("dataSourceName") final String dataSourceName)
   {
-<<<<<<< HEAD
-    int numChangedSegments = segmentsMetadata.markAsUsedAllNonOvershadowedSegmentsInDataSource(dataSourceName);
-    return Response.ok(ImmutableMap.of("numChangedSegments", numChangedSegments)).build();
-=======
     MarkSegments markSegments = () -> segmentsMetadata.markAsUsedAllNonOvershadowedSegmentsInDataSource(dataSourceName);
     return doMarkSegments("markAsUsedAllNonOvershadowedSegments", dataSourceName, markSegments);
   }
@@ -212,7 +200,6 @@
       }
     };
     return doMarkSegmentsWithPayload("markAsUsedNonOvershadowedSegments", dataSourceName, payload, markSegments);
->>>>>>> da161444
   }
 
   @POST
@@ -220,44 +207,6 @@
   @ResourceFilters(DatasourceResourceFilter.class)
   @Produces(MediaType.APPLICATION_JSON)
   @Consumes(MediaType.APPLICATION_JSON)
-<<<<<<< HEAD
-  public Response markSegmentsUnused(
-      @PathParam("dataSourceName") final String dataSourceName,
-      final MarkDataSourceSegmentsPayload payload
-  )
-  {
-    if (payload == null || !payload.isValid()) {
-      return Response.status(Response.Status.BAD_REQUEST)
-                     .entity("Invalid request payload, either interval or segmentIds array must be specified")
-                     .build();
-    }
-
-    final ImmutableDruidDataSource dataSource = getDataSource(dataSourceName);
-    if (dataSource == null) {
-      log.warn("datasource not found [%s]", dataSourceName);
-      return Response.noContent().build();
-    }
-
-    int numChangedSegments;
-    try {
-      final Interval interval = payload.getInterval();
-      final Set<String> segmentIds = payload.getSegmentIds();
-      if (interval != null) {
-        numChangedSegments = segmentsMetadata.markAsUnusedSegmentsInInterval(dataSourceName, interval);
-      } else {
-        numChangedSegments = segmentsMetadata.markSegmentsAsUnused(dataSourceName, segmentIds);
-      }
-    }
-    catch (Exception e) {
-      return Response
-          .serverError()
-          .entity(ImmutableMap.of("error", "Exception occurred.", "message", e.toString()))
-          .build();
-    }
-    return Response.ok(ImmutableMap.of("numChangedSegments", numChangedSegments)).build();
-  }
-
-=======
   public Response markSegmentsAsUnused(
       @PathParam("dataSourceName") final String dataSourceName,
       final MarkDataSourceSegmentsPayload payload
@@ -310,7 +259,7 @@
       int numChangedSegments = markSegments.markSegments();
       return Response.ok(ImmutableMap.of("numChangedSegments", numChangedSegments)).build();
     }
-    catch (UnknownSegmentIdException e) {
+    catch (UnknownSegmentIdsException e) {
       log.warn("Segment ids %s are not found", e.getUnknownSegmentIds());
       return Response
           .status(Response.Status.NOT_FOUND)
@@ -326,7 +275,6 @@
     }
   }
 
->>>>>>> da161444
   /**
    * When this method is removed, a new method needs to be introduced corresponding to
    * the end point "DELETE /druid/coordinator/v1/datasources/{dataSourceName}" (with no query parameters).
@@ -353,13 +301,8 @@
     if (killSegments) {
       return killSegmentsInInterval(dataSourceName, interval);
     } else {
-<<<<<<< HEAD
-      int numChangedSegments = segmentsMetadata.markAsUnusedAllSegmentsInDataSource(dataSourceName);
-      return Response.ok(ImmutableMap.of("numChangedSegments", numChangedSegments)).build();
-=======
       MarkSegments markSegments = () -> segmentsMetadata.markAsUnusedAllSegmentsInDataSource(dataSourceName);
       return doMarkSegments("markAsUnusedAllSegments", dataSourceName, markSegments);
->>>>>>> da161444
     }
   }
 
@@ -380,11 +323,7 @@
     }
     final Interval theInterval = Intervals.of(interval.replace('_', '/'));
     try {
-<<<<<<< HEAD
       indexingServiceClient.killUnusedSegments(dataSourceName, theInterval);
-=======
-      indexingServiceClient.killSegments(dataSourceName, theInterval);
->>>>>>> da161444
       return Response.ok().build();
     }
     catch (Exception e) {
@@ -563,11 +502,7 @@
       @PathParam("segmentId") String segmentId
   )
   {
-<<<<<<< HEAD
-    boolean segmentStateChanged = segmentsMetadata.markSegmentAsUnused(dataSourceName, segmentId);
-=======
     boolean segmentStateChanged = segmentsMetadata.markSegmentAsUnused(segmentId);
->>>>>>> da161444
     return Response.ok(ImmutableMap.of("segmentStateChanged", segmentStateChanged)).build();
   }
 
@@ -842,58 +777,6 @@
     return false;
   }
 
-<<<<<<< HEAD
-  @POST
-  @Path("/{dataSourceName}/markUsed")
-  @Produces(MediaType.APPLICATION_JSON)
-  @ResourceFilters(DatasourceResourceFilter.class)
-  public Response markAsUsedNonOvershadowedSegments(
-      @PathParam("dataSourceName") String dataSourceName,
-      MarkDataSourceSegmentsPayload payload
-  )
-  {
-    if (payload == null || !payload.isValid()) {
-      return Response.status(Response.Status.BAD_REQUEST)
-                     .entity("Invalid request payload, either interval or segmentIds array must be specified")
-                     .build();
-    }
-
-    final ImmutableDruidDataSource dataSource = getDataSource(dataSourceName);
-    if (dataSource == null) {
-      return Response.noContent().build();
-    }
-
-    int modified;
-    try {
-      Interval interval = payload.getInterval();
-      if (interval != null) {
-        modified = segmentsMetadata.markAsUsedNonOvershadowedSegmentsInInterval(dataSource.getName(), interval);
-      } else {
-        modified = segmentsMetadata.markAsUsedNonOvershadowedSegments(dataSource.getName(), payload.getSegmentIds());
-      }
-    }
-    catch (Exception e) {
-      if (e.getCause() instanceof UnknownSegmentIdsException) {
-        return Response
-            .status(Response.Status.NOT_FOUND)
-            .entity(ImmutableMap.of("message", e.getCause().getMessage()))
-            .build();
-      }
-      return Response
-          .serverError()
-          .entity(ImmutableMap.of("error", "Exception occurred.", "message", e.getMessage()))
-          .build();
-    }
-
-    if (modified == 0) {
-      return Response.noContent().build();
-    }
-
-    return Response.ok().build();
-  }
-
-=======
->>>>>>> da161444
   @VisibleForTesting
   protected static class MarkDataSourceSegmentsPayload
   {
