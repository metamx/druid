/*
 * Licensed to the Apache Software Foundation (ASF) under one
 * or more contributor license agreements.  See the NOTICE file
 * distributed with this work for additional information
 * regarding copyright ownership.  The ASF licenses this file
 * to you under the Apache License, Version 2.0 (the
 * "License"); you may not use this file except in compliance
 * with the License.  You may obtain a copy of the License at
 *
 *   http://www.apache.org/licenses/LICENSE-2.0
 *
 * Unless required by applicable law or agreed to in writing,
 * software distributed under the License is distributed on an
 * "AS IS" BASIS, WITHOUT WARRANTIES OR CONDITIONS OF ANY
 * KIND, either express or implied.  See the License for the
 * specific language governing permissions and limitations
 * under the License.
 */

package org.apache.druid.sql.calcite.schema;

import com.fasterxml.jackson.databind.ObjectMapper;
import com.google.common.collect.ImmutableList;
import com.google.common.collect.ImmutableMap;
import com.google.common.collect.ImmutableSet;
import com.google.common.collect.Iterables;
import com.google.common.util.concurrent.SettableFuture;
import org.apache.calcite.DataContext;
import org.apache.calcite.adapter.java.JavaTypeFactory;
import org.apache.calcite.jdbc.JavaTypeFactoryImpl;
import org.apache.calcite.linq4j.QueryProvider;
import org.apache.calcite.rel.type.RelDataType;
import org.apache.calcite.rel.type.RelDataTypeField;
import org.apache.calcite.schema.SchemaPlus;
import org.apache.calcite.schema.Table;
import org.apache.calcite.sql.type.SqlTypeName;
import org.apache.druid.client.DruidServer;
import org.apache.druid.client.ImmutableDruidDataSource;
import org.apache.druid.client.ImmutableDruidServer;
import org.apache.druid.client.TimelineServerView;
import org.apache.druid.data.input.InputRow;
import org.apache.druid.discovery.DruidLeaderClient;
import org.apache.druid.java.util.common.IAE;
import org.apache.druid.java.util.common.Intervals;
import org.apache.druid.java.util.common.Pair;
import org.apache.druid.java.util.common.StringUtils;
import org.apache.druid.java.util.common.io.Closer;
import org.apache.druid.java.util.http.client.Request;
import org.apache.druid.java.util.http.client.io.AppendableByteArrayInputStream;
import org.apache.druid.java.util.http.client.response.FullResponseHolder;
import org.apache.druid.java.util.http.client.response.HttpResponseHandler;
import org.apache.druid.query.QueryRunnerFactoryConglomerate;
import org.apache.druid.query.aggregation.CountAggregatorFactory;
import org.apache.druid.query.aggregation.DoubleSumAggregatorFactory;
import org.apache.druid.query.aggregation.LongSumAggregatorFactory;
import org.apache.druid.query.aggregation.hyperloglog.HyperUniquesAggregatorFactory;
import org.apache.druid.segment.IndexBuilder;
import org.apache.druid.segment.QueryableIndex;
import org.apache.druid.segment.TestHelper;
import org.apache.druid.segment.column.ValueType;
import org.apache.druid.segment.incremental.IncrementalIndexSchema;
import org.apache.druid.segment.writeout.OffHeapMemorySegmentWriteOutMediumFactory;
import org.apache.druid.server.coordination.DruidServerMetadata;
import org.apache.druid.server.coordination.ServerType;
import org.apache.druid.server.coordinator.BytesAccumulatingResponseHandler;
import org.apache.druid.server.security.Access;
import org.apache.druid.server.security.Authorizer;
import org.apache.druid.server.security.AuthorizerMapper;
import org.apache.druid.server.security.NoopEscalator;
import org.apache.druid.sql.calcite.planner.PlannerConfig;
import org.apache.druid.sql.calcite.table.RowSignature;
import org.apache.druid.sql.calcite.util.CalciteTestBase;
import org.apache.druid.sql.calcite.util.CalciteTests;
import org.apache.druid.sql.calcite.util.SpecificSegmentsQuerySegmentWalker;
import org.apache.druid.sql.calcite.util.TestServerInventoryView;
import org.apache.druid.sql.calcite.view.NoopViewManager;
import org.apache.druid.timeline.DataSegment;
import org.apache.druid.timeline.SegmentId;
import org.apache.druid.timeline.SegmentWithOvershadowedStatus;
import org.apache.druid.timeline.partition.NumberedShardSpec;
import org.easymock.EasyMock;
import org.jboss.netty.handler.codec.http.HttpMethod;
import org.jboss.netty.handler.codec.http.HttpResponse;
import org.junit.AfterClass;
import org.junit.Assert;
import org.junit.Before;
import org.junit.BeforeClass;
import org.junit.Rule;
import org.junit.Test;
import org.junit.rules.TemporaryFolder;

import javax.servlet.http.HttpServletResponse;
import java.io.File;
import java.io.IOException;
import java.io.InputStream;
import java.net.URL;
import java.nio.charset.StandardCharsets;
import java.util.Arrays;
import java.util.Collections;
import java.util.HashSet;
import java.util.List;
import java.util.Map;
import java.util.Set;

public class SystemSchemaTest extends CalciteTestBase
{
  private static final PlannerConfig PLANNER_CONFIG_DEFAULT = new PlannerConfig();

  private static final List<InputRow> ROWS1 = ImmutableList.of(
      CalciteTests.createRow(ImmutableMap.of("t", "2000-01-01", "m1", "1.0", "dim1", "")),
      CalciteTests.createRow(ImmutableMap.of("t", "2000-01-02", "m1", "2.0", "dim1", "10.1")),
      CalciteTests.createRow(ImmutableMap.of("t", "2000-01-03", "m1", "3.0", "dim1", "2"))
  );

  private static final List<InputRow> ROWS2 = ImmutableList.of(
      CalciteTests.createRow(ImmutableMap.of("t", "2001-01-01", "m1", "4.0", "dim2", ImmutableList.of("a"))),
      CalciteTests.createRow(ImmutableMap.of("t", "2001-01-02", "m1", "5.0", "dim2", ImmutableList.of("abc"))),
      CalciteTests.createRow(ImmutableMap.of("t", "2001-01-03", "m1", "6.0"))
  );

  private static final List<InputRow> ROWS3 = ImmutableList.of(
      CalciteTests.createRow(ImmutableMap.of("t", "2001-01-01", "m1", "7.0", "dim3", ImmutableList.of("x"))),
      CalciteTests.createRow(ImmutableMap.of("t", "2001-01-02", "m1", "8.0", "dim3", ImmutableList.of("xyz")))
  );

  private SystemSchema schema;
  private SpecificSegmentsQuerySegmentWalker walker;
  private DruidLeaderClient client;
  private TimelineServerView serverView;
  private ObjectMapper mapper;
  private FullResponseHolder responseHolder;
  private BytesAccumulatingResponseHandler responseHandler;
  private Request request;
  private DruidSchema druidSchema;
  private AuthorizerMapper authMapper;
  private static QueryRunnerFactoryConglomerate conglomerate;
  private static Closer resourceCloser;
  private MetadataSegmentView metadataView;

  @Rule
  public TemporaryFolder temporaryFolder = new TemporaryFolder();

  @BeforeClass
  public static void setUpClass()
  {
    final Pair<QueryRunnerFactoryConglomerate, Closer> conglomerateCloserPair = CalciteTests
        .createQueryRunnerFactoryConglomerate();
    conglomerate = conglomerateCloserPair.lhs;
    resourceCloser = conglomerateCloserPair.rhs;
  }

  @AfterClass
  public static void tearDownClass() throws IOException
  {
    resourceCloser.close();
  }

  @Before
  public void setUp() throws Exception
  {
    serverView = EasyMock.createNiceMock(TimelineServerView.class);
    client = EasyMock.createMock(DruidLeaderClient.class);
    mapper = TestHelper.makeJsonMapper();
    responseHolder = EasyMock.createMock(FullResponseHolder.class);
    responseHandler = EasyMock.createMockBuilder(BytesAccumulatingResponseHandler.class)
                              .withConstructor()
                              .addMockedMethod(
                                  "handleResponse",
                                  HttpResponse.class,
                                  HttpResponseHandler.TrafficCop.class
                              )
                              .addMockedMethod("getStatus")
                              .createMock();
    request = EasyMock.createMock(Request.class);
    authMapper = new AuthorizerMapper(null)
    {
      @Override
      public Authorizer getAuthorizer(String name)
      {
        return (authenticationResult, resource, action) -> new Access(true);
      }
    };

    final File tmpDir = temporaryFolder.newFolder();
    final QueryableIndex index1 = IndexBuilder.create()
                                              .tmpDir(new File(tmpDir, "1"))
                                              .segmentWriteOutMediumFactory(OffHeapMemorySegmentWriteOutMediumFactory.instance())
                                              .schema(
                                                  new IncrementalIndexSchema.Builder()
                                                      .withMetrics(
                                                          new CountAggregatorFactory("cnt"),
                                                          new DoubleSumAggregatorFactory("m1", "m1"),
                                                          new HyperUniquesAggregatorFactory("unique_dim1", "dim1")
                                                      )
                                                      .withRollup(false)
                                                      .build()
                                              )
                                              .rows(ROWS1)
                                              .buildMMappedIndex();

    final QueryableIndex index2 = IndexBuilder.create()
                                              .tmpDir(new File(tmpDir, "2"))
                                              .segmentWriteOutMediumFactory(OffHeapMemorySegmentWriteOutMediumFactory.instance())
                                              .schema(
                                                  new IncrementalIndexSchema.Builder()
                                                      .withMetrics(new LongSumAggregatorFactory("m1", "m1"))
                                                      .withRollup(false)
                                                      .build()
                                              )
                                              .rows(ROWS2)
                                              .buildMMappedIndex();
    final QueryableIndex index3 = IndexBuilder.create()
                                              .tmpDir(new File(tmpDir, "3"))
                                              .segmentWriteOutMediumFactory(OffHeapMemorySegmentWriteOutMediumFactory.instance())
                                              .schema(
                                                  new IncrementalIndexSchema.Builder()
                                                      .withMetrics(new LongSumAggregatorFactory("m1", "m1"))
                                                      .withRollup(false)
                                                      .build()
                                              )
                                              .rows(ROWS3)
                                              .buildMMappedIndex();

    walker = new SpecificSegmentsQuerySegmentWalker(conglomerate)
        .add(segment1, index1)
        .add(segment2, index2)
        .add(segment3, index3);

    druidSchema = new DruidSchema(
        CalciteTests.createMockQueryLifecycleFactory(walker, conglomerate),
        new TestServerInventoryView(walker.getSegments(), realtimeSegments),
        PLANNER_CONFIG_DEFAULT,
        new NoopViewManager(),
        new NoopEscalator()
    );
    druidSchema.start();
    druidSchema.awaitInitialization();
    metadataView = EasyMock.createMock(MetadataSegmentView.class);
    schema = new SystemSchema(
        druidSchema,
        metadataView,
        serverView,
        EasyMock.createStrictMock(AuthorizerMapper.class),
        client,
        client,
        mapper
    );
  }


  private final DataSegment publishedSegment1 = new DataSegment(
      "wikipedia1",
      Intervals.of("2007/2008"),
      "version1",
      null,
      ImmutableList.of("dim1", "dim2"),
      ImmutableList.of("met1", "met2"),
      null,
      1,
      53000L,
      DataSegment.PruneLoadSpecHolder.DEFAULT
  );
  private final DataSegment publishedSegment2 = new DataSegment(
      "wikipedia2",
      Intervals.of("2008/2009"),
      "version2",
      null,
      ImmutableList.of("dim1", "dim2"),
      ImmutableList.of("met1", "met2"),
      null,
      1,
      83000L,
      DataSegment.PruneLoadSpecHolder.DEFAULT
  );
  private final DataSegment publishedSegment3 = new DataSegment(
      "wikipedia3",
      Intervals.of("2009/2010"),
      "version3",
      null,
      ImmutableList.of("dim1", "dim2"),
      ImmutableList.of("met1", "met2"),
      null,
      1,
      47000L,
      DataSegment.PruneLoadSpecHolder.DEFAULT
  );

  private final DataSegment segment1 = new DataSegment(
      "test1",
      Intervals.of("2010/2011"),
      "version1",
      null,
      ImmutableList.of("dim1", "dim2"),
      ImmutableList.of("met1", "met2"),
      null,
      1,
      100L,
      DataSegment.PruneLoadSpecHolder.DEFAULT
  );
  private final DataSegment segment2 = new DataSegment(
      "test2",
      Intervals.of("2011/2012"),
      "version2",
      null,
      ImmutableList.of("dim1", "dim2"),
      ImmutableList.of("met1", "met2"),
      null,
      1,
      100L,
      DataSegment.PruneLoadSpecHolder.DEFAULT
  );
  private final DataSegment segment3 = new DataSegment(
      "test3",
      Intervals.of("2012/2013"),
      "version3",
      null,
      ImmutableList.of("dim1", "dim2"),
      ImmutableList.of("met1", "met2"),
      new NumberedShardSpec(2, 3),
      1,
      100L,
      DataSegment.PruneLoadSpecHolder.DEFAULT
  );
  private final DataSegment segment4 = new DataSegment(
      "test4",
      Intervals.of("2014/2015"),
      "version4",
      null,
      ImmutableList.of("dim1", "dim2"),
      ImmutableList.of("met1", "met2"),
      null,
      1,
      100L,
      DataSegment.PruneLoadSpecHolder.DEFAULT
  );
  private final DataSegment segment5 = new DataSegment(
      "test5",
      Intervals.of("2015/2016"),
      "version5",
      null,
      ImmutableList.of("dim1", "dim2"),
      ImmutableList.of("met1", "met2"),
      null,
      1,
      100L,
      DataSegment.PruneLoadSpecHolder.DEFAULT
  );

  final List<DataSegment> realtimeSegments = ImmutableList.of(segment2, segment4, segment5);

  private final ImmutableDruidServer druidServer1 = new ImmutableDruidServer(
      new DruidServerMetadata("server1", "localhost:0000", null, 5L, ServerType.REALTIME, DruidServer.DEFAULT_TIER, 0),
      1L,
      ImmutableMap.of(
          "dummy",
          new ImmutableDruidDataSource("dummy", Collections.emptyMap(), Arrays.asList(segment1, segment2))
      ),
      2
  );

  private final ImmutableDruidServer druidServer2 = new ImmutableDruidServer(
      new DruidServerMetadata("server2", "server2:1234", null, 5L, ServerType.HISTORICAL, DruidServer.DEFAULT_TIER, 0),
      1L,
      ImmutableMap.of(
          "dummy",
          new ImmutableDruidDataSource("dummy", Collections.emptyMap(), Arrays.asList(segment3, segment4, segment5))
      ),
      3
  );

  private final List<ImmutableDruidServer> immutableDruidServers = ImmutableList.of(druidServer1, druidServer2);

  @Test
  public void testGetTableMap()
  {
    Assert.assertEquals(ImmutableSet.of("segments", "servers", "server_segments", "tasks"), schema.getTableNames());

    final Map<String, Table> tableMap = schema.getTableMap();
    Assert.assertEquals(ImmutableSet.of("segments", "servers", "server_segments", "tasks"), tableMap.keySet());
    final SystemSchema.SegmentsTable segmentsTable = (SystemSchema.SegmentsTable) schema.getTableMap().get("segments");
    final RelDataType rowType = segmentsTable.getRowType(new JavaTypeFactoryImpl());
    final List<RelDataTypeField> fields = rowType.getFieldList();

    Assert.assertEquals(14, fields.size());

    final SystemSchema.TasksTable tasksTable = (SystemSchema.TasksTable) schema.getTableMap().get("tasks");
    final RelDataType sysRowType = tasksTable.getRowType(new JavaTypeFactoryImpl());
    final List<RelDataTypeField> sysFields = sysRowType.getFieldList();
    Assert.assertEquals(13, sysFields.size());

    Assert.assertEquals("task_id", sysFields.get(0).getName());
    Assert.assertEquals(SqlTypeName.VARCHAR, sysFields.get(0).getType().getSqlTypeName());

    final SystemSchema.ServersTable serversTable = (SystemSchema.ServersTable) schema.getTableMap().get("servers");
    final RelDataType serverRowType = serversTable.getRowType(new JavaTypeFactoryImpl());
    final List<RelDataTypeField> serverFields = serverRowType.getFieldList();
    Assert.assertEquals(8, serverFields.size());
    Assert.assertEquals("server", serverFields.get(0).getName());
    Assert.assertEquals(SqlTypeName.VARCHAR, serverFields.get(0).getType().getSqlTypeName());
  }

  @Test
  public void testSegmentsTable()
  {

    final SystemSchema.SegmentsTable segmentsTable = EasyMock
        .createMockBuilder(SystemSchema.SegmentsTable.class)
        .withConstructor(druidSchema, metadataView, mapper, authMapper)
        .createMock();
    EasyMock.replay(segmentsTable);
<<<<<<< HEAD
    final Set<DataSegment> publishedSegments =
        new HashSet<>(Arrays.asList(publishedSegment1, publishedSegment2, publishedSegment3, segment1, segment2));
=======
    final Set<SegmentWithOvershadowedStatus> publishedSegments = Stream.of(
        new SegmentWithOvershadowedStatus(publishedSegment1, true),
        new SegmentWithOvershadowedStatus(publishedSegment2, false),
        new SegmentWithOvershadowedStatus(publishedSegment3, false),
        new SegmentWithOvershadowedStatus(segment1, true),
        new SegmentWithOvershadowedStatus(segment2, false)
    ).collect(Collectors.toSet());

>>>>>>> 9b197b43
    EasyMock.expect(metadataView.getPublishedSegments()).andReturn(publishedSegments.iterator()).once();

    EasyMock.replay(client, request, responseHolder, responseHandler, metadataView);
    DataContext dataContext = new DataContext()
    {
      @Override
      public SchemaPlus getRootSchema()
      {
        return null;
      }

      @Override
      public JavaTypeFactory getTypeFactory()
      {
        return null;
      }

      @Override
      public QueryProvider getQueryProvider()
      {
        return null;
      }

      @Override
      public Object get(String name)
      {
        return CalciteTests.SUPER_USER_AUTH_RESULT;
      }
    };

    final List<Object[]> rows = segmentsTable.scan(dataContext).toList();
    rows.sort((Object[] row1, Object[] row2) -> ((Comparable) row1[0]).compareTo(row2[0]));

    // total segments = 8
    // segments test1, test2  are published and available
    // segment test3 is served by historical but unpublished or unused
    // segments test4, test5 are not published but available (realtime segments)
    // segment test2 is both published and served by a realtime server.

    Assert.assertEquals(8, rows.size());

    verifyRow(
        rows.get(0),
        "test1_2010-01-01T00:00:00.000Z_2011-01-01T00:00:00.000Z_version1",
        100L,
        0L, //partition_num
        1L, //num_replicas
        3L, //numRows
        1L, //is_published
        1L, //is_available
        0L, //is_realtime
        1L //is_overshadowed
    );

    verifyRow(
        rows.get(1),
        "test2_2011-01-01T00:00:00.000Z_2012-01-01T00:00:00.000Z_version2",
        100L,
        0L, //partition_num
        2L, //x§segment test2 is served by historical and realtime servers
        3L, //numRows
        1L, //is_published
        1L, //is_available
        0L, //is_realtime
        0L //is_overshadowed
    );

    //segment test3 is unpublished and has a NumberedShardSpec with partitionNum = 2
    verifyRow(
        rows.get(2),
        "test3_2012-01-01T00:00:00.000Z_2013-01-01T00:00:00.000Z_version3_2",
        100L,
        2L, //partition_num
        1L, //num_replicas
        2L, //numRows
        0L, //is_published
        1L, //is_available
        0L, //is_realtime
        0L //is_overshadowed
    );

    verifyRow(
        rows.get(3),
        "test4_2014-01-01T00:00:00.000Z_2015-01-01T00:00:00.000Z_version4",
        100L,
        0L, //partition_num
        1L, //num_replicas
        0L, //numRows
        0L, //is_published
        1L, //is_available
        1L, //is_realtime
        0L //is_overshadowed
    );

    verifyRow(
        rows.get(4),
        "test5_2015-01-01T00:00:00.000Z_2016-01-01T00:00:00.000Z_version5",
        100L,
        0L, //partition_num
        1L, //num_replicas
        0L, //numRows
        0L, //is_published
        1L, //is_available
        1L, //is_realtime
        0L //is_overshadowed
    );

    // wikipedia segments are published and unavailable, num_replicas is 0
    verifyRow(
        rows.get(5),
        "wikipedia1_2007-01-01T00:00:00.000Z_2008-01-01T00:00:00.000Z_version1",
        53000L,
        0L, //partition_num
        0L, //num_replicas
        0L, //numRows
        1L, //is_published
        0L, //is_available
        0L, //is_realtime
        1L //is_overshadowed
    );

    verifyRow(
        rows.get(6),
        "wikipedia2_2008-01-01T00:00:00.000Z_2009-01-01T00:00:00.000Z_version2",
        83000L,
        0L, //partition_num
        0L, //num_replicas
        0L, //numRows
        1L, //is_published
        0L, //is_available
        0L, //is_realtime
        0L //is_overshadowed
    );

    verifyRow(
        rows.get(7),
        "wikipedia3_2009-01-01T00:00:00.000Z_2010-01-01T00:00:00.000Z_version3",
        47000L,
        0L, //partition_num
        0L, //num_replicas
        0L, //numRows
        1L, //is_published
        0L, //is_available
        0L, //is_realtime
        0L //is_overshadowed
    );

    // Verify value types.
    verifyTypes(rows, SystemSchema.SEGMENTS_SIGNATURE);
  }

  private void verifyRow(
      Object[] row,
      String segmentId,
      long size,
      long partitionNum,
      long numReplicas,
      long numRows,
      long isPublished,
      long isAvailable,
      long isRealtime,
      long isOvershadowed)
  {
    Assert.assertEquals(segmentId, row[0].toString());
    SegmentId id = Iterables.get(SegmentId.iterateAllPossibleParsings(segmentId), 0);
    Assert.assertEquals(id.getDataSource(), row[1]);
    Assert.assertEquals(id.getIntervalStart().toString(), row[2]);
    Assert.assertEquals(id.getIntervalEnd().toString(), row[3]);
    Assert.assertEquals(size, row[4]);
    Assert.assertEquals(id.getVersion(), row[5]);
    Assert.assertEquals(partitionNum, row[6]);
    Assert.assertEquals(numReplicas, row[7]);
    Assert.assertEquals(numRows, row[8]);
    Assert.assertEquals(isPublished, row[9]);
    Assert.assertEquals(isAvailable, row[10]);
    Assert.assertEquals(isRealtime, row[11]);
    Assert.assertEquals(isOvershadowed, row[12]);
  }

  @Test
  public void testServersTable()
  {

    SystemSchema.ServersTable serversTable = EasyMock.createMockBuilder(SystemSchema.ServersTable.class)
                                                     .withConstructor(serverView, authMapper)
                                                     .createMock();
    EasyMock.replay(serversTable);

    EasyMock.expect(serverView.getDruidServers())
            .andReturn(immutableDruidServers)
            .once();
    EasyMock.replay(serverView);
    DataContext dataContext = new DataContext()
    {
      @Override
      public SchemaPlus getRootSchema()
      {
        return null;
      }

      @Override
      public JavaTypeFactory getTypeFactory()
      {
        return null;
      }

      @Override
      public QueryProvider getQueryProvider()
      {
        return null;
      }

      @Override
      public Object get(String name)
      {
        return CalciteTests.SUPER_USER_AUTH_RESULT;
      }
    };
    final List<Object[]> rows = serversTable.scan(dataContext).toList();
    Assert.assertEquals(2, rows.size());
    Object[] row1 = rows.get(0);
    Assert.assertEquals("localhost:0000", row1[0]);
    Assert.assertEquals("realtime", row1[4].toString());
    Object[] row2 = rows.get(1);
    Assert.assertEquals("server2:1234", row2[0]);
    Assert.assertEquals("historical", row2[4].toString());

    // Verify value types.
    verifyTypes(rows, SystemSchema.SERVERS_SIGNATURE);
  }

  @Test
  public void testServerSegmentsTable()
  {
    SystemSchema.ServerSegmentsTable serverSegmentsTable = EasyMock
        .createMockBuilder(SystemSchema.ServerSegmentsTable.class)
        .withConstructor(serverView, authMapper)
        .createMock();
    EasyMock.replay(serverSegmentsTable);
    EasyMock.expect(serverView.getDruidServers())
            .andReturn(immutableDruidServers)
            .once();
    EasyMock.replay(serverView);
    DataContext dataContext = new DataContext()
    {
      @Override
      public SchemaPlus getRootSchema()
      {
        return null;
      }

      @Override
      public JavaTypeFactory getTypeFactory()
      {
        return null;
      }

      @Override
      public QueryProvider getQueryProvider()
      {
        return null;
      }

      @Override
      public Object get(String name)
      {
        return CalciteTests.SUPER_USER_AUTH_RESULT;
      }
    };

    //server_segments table is the join of servers and segments table
    // it will have 5 rows as follows
    // localhost:0000 |  test1_2010-01-01T00:00:00.000Z_2011-01-01T00:00:00.000Z_version1(segment1)
    // localhost:0000 |  test2_2011-01-01T00:00:00.000Z_2012-01-01T00:00:00.000Z_version2(segment2)
    // server2:1234   |  test3_2012-01-01T00:00:00.000Z_2013-01-01T00:00:00.000Z_version3(segment3)
    // server2:1234   |  test4_2017-01-01T00:00:00.000Z_2018-01-01T00:00:00.000Z_version4(segment4)
    // server2:1234   |  test5_2017-01-01T00:00:00.000Z_2018-01-01T00:00:00.000Z_version5(segment5)

    final List<Object[]> rows = serverSegmentsTable.scan(dataContext).toList();
    Assert.assertEquals(5, rows.size());

    Object[] row0 = rows.get(0);
    Assert.assertEquals("localhost:0000", row0[0]);
    Assert.assertEquals("test1_2010-01-01T00:00:00.000Z_2011-01-01T00:00:00.000Z_version1", row0[1].toString());

    Object[] row1 = rows.get(1);
    Assert.assertEquals("localhost:0000", row1[0]);
    Assert.assertEquals("test2_2011-01-01T00:00:00.000Z_2012-01-01T00:00:00.000Z_version2", row1[1].toString());

    Object[] row2 = rows.get(2);
    Assert.assertEquals("server2:1234", row2[0]);
    Assert.assertEquals("test3_2012-01-01T00:00:00.000Z_2013-01-01T00:00:00.000Z_version3_2", row2[1].toString());

    Object[] row3 = rows.get(3);
    Assert.assertEquals("server2:1234", row3[0]);
    Assert.assertEquals("test4_2014-01-01T00:00:00.000Z_2015-01-01T00:00:00.000Z_version4", row3[1].toString());

    Object[] row4 = rows.get(4);
    Assert.assertEquals("server2:1234", row4[0]);
    Assert.assertEquals("test5_2015-01-01T00:00:00.000Z_2016-01-01T00:00:00.000Z_version5", row4[1].toString());

    // Verify value types.
    verifyTypes(rows, SystemSchema.SERVER_SEGMENTS_SIGNATURE);
  }

  @Test
  public void testTasksTable() throws Exception
  {

    SystemSchema.TasksTable tasksTable = EasyMock.createMockBuilder(SystemSchema.TasksTable.class)
                                                 .withConstructor(client, mapper, responseHandler, authMapper)
                                                 .createMock();
    EasyMock.replay(tasksTable);
    EasyMock.expect(client.makeRequest(HttpMethod.GET, "/druid/indexer/v1/tasks", false)).andReturn(request).anyTimes();
    SettableFuture<InputStream> future = SettableFuture.create();
    EasyMock.expect(client.goAsync(request, responseHandler)).andReturn(future).once();
    final int ok = HttpServletResponse.SC_OK;
    EasyMock.expect(responseHandler.getStatus()).andReturn(ok).anyTimes();
    EasyMock.expect(request.getUrl()).andReturn(new URL("http://test-host:1234/druid/indexer/v1/tasks")).anyTimes();

    AppendableByteArrayInputStream in = new AppendableByteArrayInputStream();


    String json = "[{\n"
                  + "\t\"id\": \"index_wikipedia_2018-09-20T22:33:44.911Z\",\n"
                  + "\t\"type\": \"index\",\n"
                  + "\t\"createdTime\": \"2018-09-20T22:33:44.922Z\",\n"
                  + "\t\"queueInsertionTime\": \"1970-01-01T00:00:00.000Z\",\n"
                  + "\t\"statusCode\": \"FAILED\",\n"
                  + "\t\"runnerStatusCode\": \"NONE\",\n"
                  + "\t\"duration\": -1,\n"
                  + "\t\"location\": {\n"
                  + "\t\t\"host\": \"testHost\",\n"
                  + "\t\t\"port\": 1234,\n"
                  + "\t\t\"tlsPort\": -1\n"
                  + "\t},\n"
                  + "\t\"dataSource\": \"wikipedia\",\n"
                  + "\t\"errorMsg\": null\n"
                  + "}, {\n"
                  + "\t\"id\": \"index_wikipedia_2018-09-21T18:38:47.773Z\",\n"
                  + "\t\"type\": \"index\",\n"
                  + "\t\"createdTime\": \"2018-09-21T18:38:47.873Z\",\n"
                  + "\t\"queueInsertionTime\": \"2018-09-21T18:38:47.910Z\",\n"
                  + "\t\"statusCode\": \"RUNNING\",\n"
                  + "\t\"runnerStatusCode\": \"RUNNING\",\n"
                  + "\t\"duration\": null,\n"
                  + "\t\"location\": {\n"
                  + "\t\t\"host\": \"192.168.1.6\",\n"
                  + "\t\t\"port\": 8100,\n"
                  + "\t\t\"tlsPort\": -1\n"
                  + "\t},\n"
                  + "\t\"dataSource\": \"wikipedia\",\n"
                  + "\t\"errorMsg\": null\n"
                  + "}]";
    byte[] bytesToWrite = json.getBytes(StandardCharsets.UTF_8);
    in.add(bytesToWrite);
    in.done();
    future.set(in);

    EasyMock.replay(client, request, responseHandler);
    DataContext dataContext = new DataContext()
    {
      @Override
      public SchemaPlus getRootSchema()
      {
        return null;
      }

      @Override
      public JavaTypeFactory getTypeFactory()
      {
        return null;
      }

      @Override
      public QueryProvider getQueryProvider()
      {
        return null;
      }

      @Override
      public Object get(String name)
      {
        return CalciteTests.SUPER_USER_AUTH_RESULT;
      }
    };
    final List<Object[]> rows = tasksTable.scan(dataContext).toList();

    Object[] row0 = rows.get(0);
    Assert.assertEquals("index_wikipedia_2018-09-20T22:33:44.911Z", row0[0].toString());
    Assert.assertEquals("FAILED", row0[5].toString());
    Assert.assertEquals("NONE", row0[6].toString());
    Assert.assertEquals(-1L, row0[7]);
    Assert.assertEquals("testHost:1234", row0[8]);

    Object[] row1 = rows.get(1);
    Assert.assertEquals("index_wikipedia_2018-09-21T18:38:47.773Z", row1[0].toString());
    Assert.assertEquals("RUNNING", row1[5].toString());
    Assert.assertEquals("RUNNING", row1[6].toString());
    Assert.assertEquals(0L, row1[7]);
    Assert.assertEquals("192.168.1.6:8100", row1[8]);

    // Verify value types.
    verifyTypes(rows, SystemSchema.TASKS_SIGNATURE);
  }

  private static void verifyTypes(final List<Object[]> rows, final RowSignature signature)
  {
    final RelDataType rowType = signature.getRelDataType(new JavaTypeFactoryImpl());

    for (Object[] row : rows) {
      Assert.assertEquals(row.length, signature.getRowOrder().size());

      for (int i = 0; i < row.length; i++) {
        final Class<?> expectedClass;

        final ValueType columnType = signature.getColumnType(signature.getRowOrder().get(i));
        final boolean nullable = rowType.getFieldList().get(i).getType().isNullable();

        switch (columnType) {
          case LONG:
            expectedClass = Long.class;
            break;
          case FLOAT:
            expectedClass = Float.class;
            break;
          case DOUBLE:
            expectedClass = Double.class;
            break;
          case STRING:
            if (signature.getRowOrder().get(i).equals("segment_id")) {
              expectedClass = SegmentId.class;
            } else {
              expectedClass = String.class;
            }
            break;
          default:
            throw new IAE("Don't know what class to expect for valueType[%s]", columnType);
        }

        if (nullable) {
          Assert.assertTrue(
              StringUtils.format(
                  "Column[%s] is a [%s] or null (was %s)",
                  signature.getRowOrder().get(i),
                  expectedClass.getName(),
                  row[i] == null ? null : row[i].getClass().getName()
              ),
              row[i] == null || expectedClass.isAssignableFrom(row[i].getClass())
          );
        } else {
          Assert.assertTrue(
              StringUtils.format(
                  "Column[%s] is a [%s] (was %s)",
                  signature.getRowOrder().get(i),
                  expectedClass.getName(),
                  row[i] == null ? null : row[i].getClass().getName()
              ),
              row[i] != null && expectedClass.isAssignableFrom(row[i].getClass())
          );
        }
      }
    }
  }
}<|MERGE_RESOLUTION|>--- conflicted
+++ resolved
@@ -101,6 +101,8 @@
 import java.util.List;
 import java.util.Map;
 import java.util.Set;
+import java.util.stream.Collectors;
+import java.util.stream.Stream;
 
 public class SystemSchemaTest extends CalciteTestBase
 {
@@ -402,25 +404,19 @@
   @Test
   public void testSegmentsTable()
   {
-
     final SystemSchema.SegmentsTable segmentsTable = EasyMock
         .createMockBuilder(SystemSchema.SegmentsTable.class)
         .withConstructor(druidSchema, metadataView, mapper, authMapper)
         .createMock();
     EasyMock.replay(segmentsTable);
-<<<<<<< HEAD
-    final Set<DataSegment> publishedSegments =
-        new HashSet<>(Arrays.asList(publishedSegment1, publishedSegment2, publishedSegment3, segment1, segment2));
-=======
-    final Set<SegmentWithOvershadowedStatus> publishedSegments = Stream.of(
+    final Set<SegmentWithOvershadowedStatus> publishedSegments = new HashSet<>(Arrays.asList(
         new SegmentWithOvershadowedStatus(publishedSegment1, true),
         new SegmentWithOvershadowedStatus(publishedSegment2, false),
         new SegmentWithOvershadowedStatus(publishedSegment3, false),
         new SegmentWithOvershadowedStatus(segment1, true),
         new SegmentWithOvershadowedStatus(segment2, false)
-    ).collect(Collectors.toSet());
-
->>>>>>> 9b197b43
+    ));
+
     EasyMock.expect(metadataView.getPublishedSegments()).andReturn(publishedSegments.iterator()).once();
 
     EasyMock.replay(client, request, responseHolder, responseHandler, metadataView);
